--- conflicted
+++ resolved
@@ -30,14 +30,6 @@
                                     IntegerComparator, PiecewiseLinearPauliRotations,
                                     WeightedAdder, Diagonal, NLocal, TwoLocal, RealAmplitudes,
                                     EfficientSU2, ExcitationPreserving, PauliFeatureMap,
-<<<<<<< HEAD
-                                    ZFeatureMap, ZZFeatureMap, MCMT, MCMTVChain, GMS)
-from qiskit.circuit.random.utils import random_circuit
-from qiskit.converters.circuit_to_dag import circuit_to_dag
-from qiskit.exceptions import QiskitError
-from qiskit.extensions.standard import (XGate, RXGate, RYGate, RZGate, CRXGate, CCXGate, SwapGate,
-                                        RXXGate, RYYGate, HGate, ZGate, CXGate, CZGate, CHGate)
-=======
                                     ZFeatureMap, ZZFeatureMap, MCMT, MCMTVChain, GMS,
                                     HiddenLinearFunction)
 from qiskit.circuit.random.utils import random_circuit
@@ -45,7 +37,6 @@
 from qiskit.exceptions import QiskitError
 from qiskit.circuit.library import (XGate, RXGate, RYGate, RZGate, CRXGate, CCXGate, SwapGate,
                                     RXXGate, RYYGate, HGate, ZGate, CXGate, CZGate, CHGate)
->>>>>>> f80ceb59
 from qiskit.quantum_info import Statevector, Operator
 from qiskit.quantum_info.random import random_unitary
 from qiskit.quantum_info.states import state_fidelity
@@ -153,8 +144,6 @@
         self.assertRaises(CircuitError, Permutation, 4, [1, 0, -1, 2])
 
 
-<<<<<<< HEAD
-=======
 @ddt
 class TestHiddenLinearFunctionLibrary(QiskitTestCase):
     """Test library of Hidden Linear Function circuits."""
@@ -196,7 +185,6 @@
             HiddenLinearFunction([[1, 1, 0], [1, 0, 1], [1, 1, 1]])
 
 
->>>>>>> f80ceb59
 class TestIQPLibrary(QiskitTestCase):
     """Test library of IQP quantum circuits."""
 
