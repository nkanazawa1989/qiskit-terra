--- conflicted
+++ resolved
@@ -447,10 +447,7 @@
         self.assertEqual(shifted_sched, reference_sched)
 
     def test_duration(self):
-<<<<<<< HEAD
-=======
         """Test schedule.duration."""
->>>>>>> ec1b16de
         reference_sched = Schedule()
         reference_sched = reference_sched.insert(
             10, Delay(10, DriveChannel(0)))
@@ -466,10 +463,7 @@
         self.assertEqual(reference_sched.duration, 100)
 
     def test_ch_duration(self):
-<<<<<<< HEAD
-=======
         """Test schedule.ch_duration."""
->>>>>>> ec1b16de
         reference_sched = Schedule()
         reference_sched = reference_sched.insert(
             10, Delay(10, DriveChannel(0)))
@@ -487,10 +481,7 @@
                          reference_sched.duration)
 
     def test_ch_start_time(self):
-<<<<<<< HEAD
-=======
         """Test schedule.ch_start_time."""
->>>>>>> ec1b16de
         reference_sched = Schedule()
         reference_sched = reference_sched.insert(
             10, Delay(10, DriveChannel(0)))
@@ -506,10 +497,7 @@
         self.assertEqual(reference_sched.ch_start_time(DriveChannel(1)), 10)
 
     def test_ch_stop_time(self):
-<<<<<<< HEAD
-=======
         """Test schedule.ch_stop_time."""
->>>>>>> ec1b16de
         reference_sched = Schedule()
         reference_sched = reference_sched.insert(
             10, Delay(10, DriveChannel(0)))
@@ -525,10 +513,7 @@
         self.assertEqual(reference_sched.ch_stop_time(DriveChannel(1)), 100)
 
     def test_timeslots(self):
-<<<<<<< HEAD
-=======
         """Test schedule.timeslots."""
->>>>>>> ec1b16de
         reference_sched = Schedule()
         reference_sched = reference_sched.insert(
             10, Delay(10, DriveChannel(0)))
