# -*- coding: utf-8 -*-

# Copyright 2017, IBM.
#
# This source code is licensed under the Apache License, Version 2.0 found in
# the LICENSE.txt file in the root directory of this source tree.

# pylint: disable=redefined-builtin

"""Compiler Test."""

import unittest
from unittest.mock import patch

from qiskit import BasicAer
from qiskit import QuantumRegister, ClassicalRegister, QuantumCircuit
from qiskit.transpiler import PassManager, transpile, transpile_dag
from qiskit import compile, execute
from qiskit.test import QiskitTestCase, Path
from qiskit.test.mock import FakeRueschlikon, FakeTenerife
<<<<<<< HEAD
from qiskit.qobj import QASMQobj
=======
from qiskit.qobj import QasmQobj
>>>>>>> d032ec38
from qiskit.converters import circuit_to_dag
from qiskit.tools.qi.qi import random_unitary_matrix
from qiskit.mapper.compiling import two_qubit_kak
from qiskit.mapper.mapping import MapperError
from qiskit.transpiler.passes import BarrierBeforeFinalMeasurements


class TestCompiler(QiskitTestCase):
    """Qiskit Compiler Tests."""

    def setUp(self):
        self.seed = 42
        self.backend = BasicAer.get_backend("qasm_simulator")

    def test_compile(self):
        """Test Compiler.

        If all correct some should exists.
        """
        backend = BasicAer.get_backend('qasm_simulator')

        qubit_reg = QuantumRegister(2, name='q')
        clbit_reg = ClassicalRegister(2, name='c')
        qc = QuantumCircuit(qubit_reg, clbit_reg, name="bell")
        qc.h(qubit_reg[0])
        qc.cx(qubit_reg[0], qubit_reg[1])
        qc.measure(qubit_reg, clbit_reg)

        circuits = transpile(qc, backend)
        self.assertIsInstance(circuits, QuantumCircuit)

    def test_compile_two(self):
        """Test Compiler.

        If all correct some should exists.
        """
        backend = BasicAer.get_backend('qasm_simulator')

        qubit_reg = QuantumRegister(2)
        clbit_reg = ClassicalRegister(2)
        qubit_reg2 = QuantumRegister(2)
        clbit_reg2 = ClassicalRegister(2)
        qc = QuantumCircuit(qubit_reg, clbit_reg, name="bell")
        qc.h(qubit_reg[0])
        qc.cx(qubit_reg[0], qubit_reg[1])
        qc.measure(qubit_reg, clbit_reg)
        qc_extra = QuantumCircuit(qubit_reg, qubit_reg2, clbit_reg, clbit_reg2, name="extra")
        qc_extra.measure(qubit_reg, clbit_reg)
        circuits = transpile([qc, qc_extra], backend)
        self.assertIsInstance(circuits[0], QuantumCircuit)
        self.assertIsInstance(circuits[1], QuantumCircuit)

    def test_mapping_correction(self):
        """Test mapping works in previous failed case.
        """
        backend = FakeRueschlikon()
        qr = QuantumRegister(name='qr', size=11)
        cr = ClassicalRegister(name='qc', size=11)
        circuit = QuantumCircuit(qr, cr)
        circuit.u3(1.564784764685993, -1.2378965763410095, 2.9746763177861713, qr[3])
        circuit.u3(1.2269835563676523, 1.1932982847014162, -1.5597357740824318, qr[5])
        circuit.cx(qr[5], qr[3])
        circuit.u1(0.856768317675967, qr[3])
        circuit.u3(-3.3911273825190915, 0.0, 0.0, qr[5])
        circuit.cx(qr[3], qr[5])
        circuit.u3(2.159209321625547, 0.0, 0.0, qr[5])
        circuit.cx(qr[5], qr[3])
        circuit.u3(0.30949966910232335, 1.1706201763833217, 1.738408691990081, qr[3])
        circuit.u3(1.9630571407274755, -0.6818742967975088, 1.8336534616728195, qr[5])
        circuit.u3(1.330181833806101, 0.6003162754946363, -3.181264980452862, qr[7])
        circuit.u3(0.4885914820775024, 3.133297443244865, -2.794457469189904, qr[8])
        circuit.cx(qr[8], qr[7])
        circuit.u1(2.2196187596178616, qr[7])
        circuit.u3(-3.152367609631023, 0.0, 0.0, qr[8])
        circuit.cx(qr[7], qr[8])
        circuit.u3(1.2646005789809263, 0.0, 0.0, qr[8])
        circuit.cx(qr[8], qr[7])
        circuit.u3(0.7517780502091939, 1.2828514296564781, 1.6781179605443775, qr[7])
        circuit.u3(0.9267400575390405, 2.0526277839695153, 2.034202361069533, qr[8])
        circuit.u3(2.550304293455634, 3.8250017126569698, -2.1351609599720054, qr[1])
        circuit.u3(0.9566260876600556, -1.1147561503064538, 2.0571590492298797, qr[4])
        circuit.cx(qr[4], qr[1])
        circuit.u1(2.1899329069137394, qr[1])
        circuit.u3(-1.8371715243173294, 0.0, 0.0, qr[4])
        circuit.cx(qr[1], qr[4])
        circuit.u3(0.4717053496327104, 0.0, 0.0, qr[4])
        circuit.cx(qr[4], qr[1])
        circuit.u3(2.3167620677708145, -1.2337330260253256, -0.5671322899563955, qr[1])
        circuit.u3(1.0468499525240678, 0.8680750644809365, -1.4083720073192485, qr[4])
        circuit.u3(2.4204244021892807, -2.211701932616922, 3.8297006565735883, qr[10])
        circuit.u3(0.36660280497727255, 3.273119149343493, -1.8003362351299388, qr[6])
        circuit.cx(qr[6], qr[10])
        circuit.u1(1.067395863586385, qr[10])
        circuit.u3(-0.7044917541291232, 0.0, 0.0, qr[6])
        circuit.cx(qr[10], qr[6])
        circuit.u3(2.1830003849921527, 0.0, 0.0, qr[6])
        circuit.cx(qr[6], qr[10])
        circuit.u3(2.1538343756723917, 2.2653381826084606, -3.550087952059485, qr[10])
        circuit.u3(1.307627685019188, -0.44686656993522567, -2.3238098554327418, qr[6])
        circuit.u3(2.2046797998462906, 0.9732961754855436, 1.8527865921467421, qr[9])
        circuit.u3(2.1665254613904126, -1.281337664694577, -1.2424905413631209, qr[0])
        circuit.cx(qr[0], qr[9])
        circuit.u1(2.6209599970201007, qr[9])
        circuit.u3(0.04680566321901303, 0.0, 0.0, qr[0])
        circuit.cx(qr[9], qr[0])
        circuit.u3(1.7728411151289603, 0.0, 0.0, qr[0])
        circuit.cx(qr[0], qr[9])
        circuit.u3(2.4866395967434443, 0.48684511243566697, -3.0069186877854728, qr[9])
        circuit.u3(1.7369112924273789, -4.239660866163805, 1.0623389015296005, qr[0])
        circuit.barrier(qr)
        circuit.measure(qr, cr)

        circuits = transpile(circuit, backend)

        self.assertIsInstance(circuits, QuantumCircuit)

    def test_mapping_multi_qreg(self):
        """Test mapping works for multiple qregs.
        """
        backend = FakeRueschlikon()
        qr = QuantumRegister(3, name='qr')
        qr2 = QuantumRegister(1, name='qr2')
        qr3 = QuantumRegister(4, name='qr3')
        cr = ClassicalRegister(3, name='cr')
        qc = QuantumCircuit(qr, qr2, qr3, cr)
        qc.h(qr[0])
        qc.cx(qr[0], qr2[0])
        qc.cx(qr[1], qr3[2])
        qc.measure(qr, cr)

        circuits = transpile(qc, backend)

        self.assertIsInstance(circuits, QuantumCircuit)

    def test_mapping_already_satisfied(self):
        """Test compiler doesn't change circuit already matching backend coupling
        """
        backend = FakeRueschlikon()
        qr = QuantumRegister(16)
        cr = ClassicalRegister(16)
        qc = QuantumCircuit(qr, cr)
        qc.h(qr[1])
        qc.x(qr[2])
        qc.x(qr[3])
        qc.x(qr[4])
        qc.cx(qr[1], qr[2])
        qc.cx(qr[2], qr[3])
        qc.cx(qr[3], qr[4])
        qc.cx(qr[3], qr[14])
        qc.measure(qr, cr)
        qobj = compile(qc, backend)
        compiled_ops = qobj.experiments[0].instructions
        original_cx_qubits = [[1, 2], [2, 3], [3, 4], [3, 14]]
        for operation in compiled_ops:
            if operation.name == 'cx':
                self.assertIn(operation.qubits, backend.configuration().coupling_map)
                self.assertIn(operation.qubits, original_cx_qubits)

    def test_compile_circuits_diff_registers(self):
        """Compile list of circuits with different qreg names.
        """
        backend = FakeRueschlikon()
        circuits = []
        for _ in range(2):
            qr = QuantumRegister(2)
            cr = ClassicalRegister(2)
            circuit = QuantumCircuit(qr, cr)
            circuit.h(qr[0])
            circuit.cx(qr[0], qr[1])
            circuit.measure(qr, cr)
            circuits.append(circuit)

        circuits = transpile(circuits, backend)
        self.assertIsInstance(circuits[0], QuantumCircuit)

    def test_example_multiple_compile(self):
        """Test a toy example compiling multiple circuits.

        Pass if the results are correct.
        """
        backend = BasicAer.get_backend('qasm_simulator')
        coupling_map = [[0, 1], [0, 2],
                        [1, 2],
                        [3, 2], [3, 4],
                        [4, 2]]

        qr = QuantumRegister(5)
        cr = ClassicalRegister(5)
        bell = QuantumCircuit(qr, cr)
        ghz = QuantumCircuit(qr, cr)
        # Create a GHZ state
        ghz.h(qr[0])
        for i in range(4):
            ghz.cx(qr[i], qr[i + 1])
        # Insert a barrier before measurement
        ghz.barrier()
        # Measure all of the qubits in the standard basis
        for i in range(5):
            ghz.measure(qr[i], cr[i])
        # Create a Bell state
        bell.h(qr[0])
        bell.cx(qr[0], qr[1])
        bell.barrier()
        bell.measure(qr[0], cr[0])
        bell.measure(qr[1], cr[1])
        shots = 2048
        bell_qobj = compile(bell, backend=backend,
                            shots=shots, seed=10)
        ghz_qobj = compile(ghz, backend=backend,
                           shots=shots, coupling_map=coupling_map,
                           seed=10)
        bell_result = backend.run(bell_qobj).result()
        ghz_result = backend.run(ghz_qobj).result()

        threshold = 0.05 * shots
        counts_bell = bell_result.get_counts()
        target_bell = {'00000': shots / 2, '00011': shots / 2}
        self.assertDictAlmostEqual(counts_bell, target_bell, threshold)

        counts_ghz = ghz_result.get_counts()
        target_ghz = {'00000': shots / 2, '11111': shots / 2}
        self.assertDictAlmostEqual(counts_ghz, target_ghz, threshold)

    def test_compile_coupling_map(self):
        """Test compile_coupling_map.
        If all correct should return data with the same stats. The circuit may
        be different.
        """
        backend = BasicAer.get_backend('qasm_simulator')

        qr = QuantumRegister(3, 'qr')
        cr = ClassicalRegister(3, 'cr')
        qc = QuantumCircuit(qr, cr)
        qc.h(qr[0])
        qc.cx(qr[0], qr[1])
        qc.cx(qr[0], qr[2])
        qc.measure(qr[0], cr[0])
        qc.measure(qr[1], cr[1])
        qc.measure(qr[2], cr[2])
        shots = 2048
        coupling_map = [[0, 1], [1, 2]]
        # TODO (luciano): this initial_layout should be replaced by
        #  {(qr, 0): 0, (qr, 1): 1, (qr, 2): 2} after 0.8
        initial_layout = {("qr", 0): ("q", 0), ("qr", 1): ("q", 1),
                          ("qr", 2): ("q", 2)}
        qobj = compile(qc, backend=backend, shots=shots,
                       coupling_map=coupling_map,
                       initial_layout=initial_layout, seed=88)
        job = backend.run(qobj)
        result = job.result()
        qasm_to_check = qc.qasm()
        self.assertEqual(len(qasm_to_check), 173)

        counts = result.get_counts(qc)
        target = {'000': shots / 2, '111': shots / 2}
        threshold = 0.05 * shots
        self.assertDictAlmostEqual(counts, target, threshold)

    def test_example_swap_bits(self):
        """Test a toy example swapping a set bit around.

        Uses the mapper. Pass if results are correct.
        """
        backend = BasicAer.get_backend('qasm_simulator')
        coupling_map = [[0, 1], [0, 8], [1, 2], [1, 9], [2, 3], [2, 10],
                        [3, 4], [3, 11], [4, 5], [4, 12], [5, 6], [5, 13],
                        [6, 7], [6, 14], [7, 15], [8, 9], [9, 10], [10, 11],
                        [11, 12], [12, 13], [13, 14], [14, 15]]

        n = 3  # make this at least 3
        qr0 = QuantumRegister(n)
        qr1 = QuantumRegister(n)
        ans = ClassicalRegister(2 * n)
        qc = QuantumCircuit(qr0, qr1, ans)
        # Set the first bit of qr0
        qc.x(qr0[0])
        # Swap the set bit
        qc.swap(qr0[0], qr0[n - 1])
        qc.swap(qr0[n - 1], qr1[n - 1])
        qc.swap(qr1[n - 1], qr0[1])
        qc.swap(qr0[1], qr1[1])
        # Insert a barrier before measurement
        qc.barrier()
        # Measure all of the qubits in the standard basis
        for j in range(n):
            qc.measure(qr0[j], ans[j])
            qc.measure(qr1[j], ans[j + n])
        # First version: no mapping
        result = execute(qc, backend=backend,
                         coupling_map=None, shots=1024,
                         seed=14).result()
        self.assertEqual(result.get_counts(qc), {'010000': 1024})
        # Second version: map to coupling graph
        result = execute(qc, backend=backend,
                         coupling_map=coupling_map, shots=1024,
                         seed=14).result()
        self.assertEqual(result.get_counts(qc), {'010000': 1024})

    def test_parallel_compile(self):
        """Trigger parallel routines in compile.
        """
        backend = FakeRueschlikon()
        qr = QuantumRegister(16)
        cr = ClassicalRegister(2)
        qc = QuantumCircuit(qr, cr)
        qc.h(qr[0])
        for k in range(1, 15):
            qc.cx(qr[0], qr[k])
        qc.measure(qr[5], cr[0])
        qlist = [qc for k in range(10)]
        qobj = compile(qlist, backend=backend)
        self.assertEqual(len(qobj.experiments), 10)

    def test_compile_pass_manager(self):
        """Test compile with and without an empty pass manager."""
        qr = QuantumRegister(2)
        cr = ClassicalRegister(2)
        qc = QuantumCircuit(qr, cr)
        qc.u1(3.14, qr[0])
        qc.u2(3.14, 1.57, qr[0])
        qc.barrier(qr)
        qc.measure(qr, cr)
        backend = BasicAer.get_backend('qasm_simulator')
        qrtrue = compile(qc, backend, seed=42)
        rtrue = backend.run(qrtrue).result()
        qrfalse = compile(qc, backend, seed=42, pass_manager=PassManager())
        rfalse = backend.run(qrfalse).result()
        self.assertEqual(rtrue.get_counts(), rfalse.get_counts())

    def test_compile_with_initial_layout(self):
        """Test compile with an initial layout.
        Regression test for #1711
        """
        qr = QuantumRegister(3)
        cr = ClassicalRegister(3)
        qc = QuantumCircuit(qr, cr)
        qc.cx(qr[2], qr[1])
        qc.cx(qr[2], qr[0])
        initial_layout = {0: (qr, 1), 2: (qr, 0), 15: (qr, 2)}
        backend = FakeRueschlikon()

        qobj = compile(qc, backend, seed=42, initial_layout=initial_layout)

        compiled_ops = qobj.experiments[0].instructions
        for operation in compiled_ops:
            if operation.name == 'cx':
                self.assertIn(operation.qubits, backend.configuration().coupling_map)
                self.assertIn(operation.qubits, [[15, 0], [15, 2]])

    def test_mapper_overoptimization(self):
        """Check mapper overoptimization.

        The mapper should not change the semantics of the input.
        An overoptimization introduced issue #81:
        https://github.com/Qiskit/qiskit-terra/issues/81
        """
        # -X-.-----
        # -Y-+-S-.-
        # -Z-.-T-+-
        # ---+-H---
        qr = QuantumRegister(4)
        cr = ClassicalRegister(4)
        circ = QuantumCircuit(qr, cr)
        circ.x(qr[0])
        circ.y(qr[1])
        circ.z(qr[2])
        circ.cx(qr[0], qr[1])
        circ.cx(qr[2], qr[3])
        circ.s(qr[1])
        circ.t(qr[2])
        circ.h(qr[3])
        circ.cx(qr[1], qr[2])
        circ.measure(qr[0], cr[0])
        circ.measure(qr[1], cr[1])
        circ.measure(qr[2], cr[2])
        circ.measure(qr[3], cr[3])

        coupling_map = [[0, 2], [1, 2], [2, 3]]
        shots = 1000

        result1 = execute(circ, backend=self.backend,
                          coupling_map=coupling_map, seed=self.seed, shots=shots)
        count1 = result1.result().get_counts()
        result2 = execute(circ, backend=self.backend,
                          coupling_map=None, seed=self.seed, shots=shots)
        count2 = result2.result().get_counts()
        self.assertDictAlmostEqual(count1, count2, shots * 0.02)

    def test_grovers_circuit(self):
        """Testing a circuit originated in the Grover algorithm"""
        shots = 1000
        coupling_map = None

        # 6-qubit grovers
        qr = QuantumRegister(6)
        cr = ClassicalRegister(2)
        circuit = QuantumCircuit(qr, cr, name='grovers')

        circuit.h(qr[0])
        circuit.h(qr[1])
        circuit.x(qr[2])
        circuit.x(qr[3])
        circuit.x(qr[0])
        circuit.cx(qr[0], qr[2])
        circuit.x(qr[0])
        circuit.cx(qr[1], qr[3])
        circuit.ccx(qr[2], qr[3], qr[4])
        circuit.cx(qr[1], qr[3])
        circuit.x(qr[0])
        circuit.cx(qr[0], qr[2])
        circuit.x(qr[0])
        circuit.x(qr[1])
        circuit.x(qr[4])
        circuit.h(qr[4])
        circuit.ccx(qr[0], qr[1], qr[4])
        circuit.h(qr[4])
        circuit.x(qr[0])
        circuit.x(qr[1])
        circuit.x(qr[4])
        circuit.h(qr[0])
        circuit.h(qr[1])
        circuit.h(qr[4])
        circuit.barrier(qr)
        circuit.measure(qr[0], cr[0])
        circuit.measure(qr[1], cr[1])

        result = execute(circuit, backend=self.backend,
                         coupling_map=coupling_map, seed=self.seed, shots=shots)
        counts = result.result().get_counts()

        expected_probs = {'00': 0.64,
                          '01': 0.117,
                          '10': 0.113,
                          '11': 0.13}

        target = {key: shots * val for key, val in expected_probs.items()}
        threshold = 0.04 * shots
        self.assertDictAlmostEqual(counts, target, threshold)

    def test_math_domain_error(self):
        """Check for floating point errors.

        The math library operates over floats and introduces floating point
        errors that should be avoided.
        See: https://github.com/Qiskit/qiskit-terra/issues/111
        """
        qr = QuantumRegister(4)
        cr = ClassicalRegister(4)
        circ = QuantumCircuit(qr, cr)
        circ.y(qr[0])
        circ.z(qr[2])
        circ.h(qr[2])
        circ.cx(qr[1], qr[0])
        circ.y(qr[2])
        circ.t(qr[2])
        circ.z(qr[2])
        circ.cx(qr[1], qr[2])
        circ.measure(qr[0], cr[0])
        circ.measure(qr[1], cr[1])
        circ.measure(qr[2], cr[2])
        circ.measure(qr[3], cr[3])

        coupling_map = [[0, 2], [1, 2], [2, 3]]
        shots = 2000
        job = execute(circ, backend=self.backend,
                      coupling_map=coupling_map, seed=self.seed, shots=shots)
        counts = job.result().get_counts()
        target = {'0001': shots / 2, '0101': shots / 2}
        threshold = 0.04 * shots
        self.assertDictAlmostEqual(counts, target, threshold)

    def test_random_parameter_circuit(self):
        """Run a circuit with randomly generated parameters."""
        circ = QuantumCircuit.from_qasm_file(
            self._get_resource_path('random_n5_d5.qasm', Path.QASMS))
        coupling_map = [[0, 1], [1, 2], [2, 3], [3, 4]]
        shots = 1024
        qobj = execute(circ, backend=self.backend,
                       coupling_map=coupling_map, shots=shots, seed=self.seed)
        counts = qobj.result().get_counts()
        expected_probs = {
            '00000': 0.079239867254200971,
            '00001': 0.032859032998526903,
            '00010': 0.10752610993531816,
            '00011': 0.018818532050952699,
            '00100': 0.054830807251011054,
            '00101': 0.0034141983951965164,
            '00110': 0.041649309748902276,
            '00111': 0.039967731207338125,
            '01000': 0.10516937819949743,
            '01001': 0.026635620063700002,
            '01010': 0.0053475143548793866,
            '01011': 0.01940513314416064,
            '01100': 0.0044028405481225047,
            '01101': 0.057524760052126644,
            '01110': 0.010795354134597078,
            '01111': 0.026491296821535528,
            '10000': 0.094827455395274859,
            '10001': 0.0008373965072688836,
            '10010': 0.029082297894094441,
            '10011': 0.012386622870598416,
            '10100': 0.018739140061148799,
            '10101': 0.01367656456536896,
            '10110': 0.039184170706009248,
            '10111': 0.062339335178438288,
            '11000': 0.00293674365989009,
            '11001': 0.012848433960739968,
            '11010': 0.018472497159499782,
            '11011': 0.0088903691234912003,
            '11100': 0.031305389080034329,
            '11101': 0.0004788556283690458,
            '11110': 0.002232419390471667,
            '11111': 0.017684822659235985
        }
        target = {key: shots * val for key, val in expected_probs.items()}
        threshold = 0.04 * shots
        self.assertDictAlmostEqual(counts, target, threshold)

    def test_already_mapped(self):
        """Circuit not remapped if matches topology.

        See: https://github.com/Qiskit/qiskit-terra/issues/342
        """
        backend = FakeRueschlikon()
        qr = QuantumRegister(16, 'qr')
        cr = ClassicalRegister(16, 'cr')
        qc = QuantumCircuit(qr, cr)
        qc.cx(qr[3], qr[14])
        qc.cx(qr[5], qr[4])
        qc.h(qr[9])
        qc.cx(qr[9], qr[8])
        qc.x(qr[11])
        qc.cx(qr[3], qr[4])
        qc.cx(qr[12], qr[11])
        qc.cx(qr[13], qr[4])
        for j in range(16):
            qc.measure(qr[j], cr[j])
        qobj = compile(qc, backend=backend)
        cx_qubits = [x.qubits
                     for x in qobj.experiments[0].instructions
                     if x.name == "cx"]

        self.assertEqual(sorted(cx_qubits), [[3, 4], [3, 14], [5, 4],
                                             [9, 8], [12, 11], [13, 4]])

    def test_yzy_zyz_cases(self):
        """yzy_to_zyz works in previously failed cases.

        See: https://github.com/Qiskit/qiskit-terra/issues/607
        """
        backend = FakeTenerife()
        qr = QuantumRegister(2)
        circ1 = QuantumCircuit(qr)
        circ1.cx(qr[0], qr[1])
        circ1.rz(0.7, qr[1])
        circ1.rx(1.570796, qr[1])
        qobj1 = compile(circ1, backend)
<<<<<<< HEAD
        self.assertIsInstance(qobj1, QASMQobj)
=======
        self.assertIsInstance(qobj1, QasmQobj)
>>>>>>> d032ec38

        circ2 = QuantumCircuit(qr)
        circ2.y(qr[0])
        circ2.h(qr[0])
        circ2.s(qr[0])
        circ2.h(qr[0])
        qobj2 = compile(circ2, backend)
<<<<<<< HEAD
        self.assertIsInstance(qobj2, QASMQobj)
=======
        self.assertIsInstance(qobj2, QasmQobj)
>>>>>>> d032ec38

    @unittest.skip('Temporary skipping (see #2025 and #2006')
    def test_move_measurements(self):
        """Measurements applied AFTER swap mapping.
        """
        backend = FakeRueschlikon()
        cmap = backend.configuration().coupling_map
        circ = QuantumCircuit.from_qasm_file(
            self._get_resource_path('move_measurements.qasm', Path.QASMS))

        dag_circuit = circuit_to_dag(circ)
        lay = {('qa', 0): ('q', 0), ('qa', 1): ('q', 1), ('qb', 0): ('q', 15),
               ('qb', 1): ('q', 2), ('qb', 2): ('q', 14), ('qN', 0): ('q', 3),
               ('qN', 1): ('q', 13), ('qN', 2): ('q', 4), ('qc', 0): ('q', 12),
               ('qNt', 0): ('q', 5), ('qNt', 1): ('q', 11), ('qt', 0): ('q', 6)}
        out_dag = transpile_dag(dag_circuit, initial_layout=lay,
                                coupling_map=cmap)
        meas_nodes = out_dag.named_nodes('measure')
        for n in meas_nodes:
            is_last_measure = all([after_measure._node_id in out_dag.output_map.values()
                                   for after_measure in out_dag.quantum_successors(n)])
            self.assertTrue(is_last_measure)

    def test_kak_decomposition(self):
        """Verify KAK decomposition for random Haar unitaries.
        """
        for _ in range(100):
            unitary = random_unitary_matrix(4)
            with self.subTest(unitary=unitary):
                try:
                    two_qubit_kak(unitary, verify_gate_sequence=True)
                except MapperError as ex:
                    self.fail(str(ex))

    barrier_pass = BarrierBeforeFinalMeasurements()

    @patch.object(BarrierBeforeFinalMeasurements, 'run', wraps=barrier_pass.run)
    def test_final_measurement_barrier_for_devices(self, mock_pass):
        """Verify BarrierBeforeFinalMeasurements pass is called in default pipeline for devices."""

        circ = QuantumCircuit.from_qasm_file(self._get_resource_path('example.qasm', Path.QASMS))
        dag_circuit = circuit_to_dag(circ)
        transpile_dag(dag_circuit, coupling_map=FakeRueschlikon().configuration().coupling_map)

        self.assertTrue(mock_pass.called)

    @patch.object(BarrierBeforeFinalMeasurements, 'run', wraps=barrier_pass.run)
    def test_final_measurement_barrier_for_simulators(self, mock_pass):
        """Verify BarrierBeforeFinalMeasurements pass is in default pipeline for simulators."""
        circ = QuantumCircuit.from_qasm_file(self._get_resource_path('example.qasm', Path.QASMS))
        dag_circuit = circuit_to_dag(circ)
        transpile_dag(dag_circuit)

        self.assertTrue(mock_pass.called)


if __name__ == '__main__':
    unittest.main(verbosity=2)<|MERGE_RESOLUTION|>--- conflicted
+++ resolved
@@ -18,11 +18,7 @@
 from qiskit import compile, execute
 from qiskit.test import QiskitTestCase, Path
 from qiskit.test.mock import FakeRueschlikon, FakeTenerife
-<<<<<<< HEAD
-from qiskit.qobj import QASMQobj
-=======
 from qiskit.qobj import QasmQobj
->>>>>>> d032ec38
 from qiskit.converters import circuit_to_dag
 from qiskit.tools.qi.qi import random_unitary_matrix
 from qiskit.mapper.compiling import two_qubit_kak
@@ -580,11 +576,7 @@
         circ1.rz(0.7, qr[1])
         circ1.rx(1.570796, qr[1])
         qobj1 = compile(circ1, backend)
-<<<<<<< HEAD
-        self.assertIsInstance(qobj1, QASMQobj)
-=======
         self.assertIsInstance(qobj1, QasmQobj)
->>>>>>> d032ec38
 
         circ2 = QuantumCircuit(qr)
         circ2.y(qr[0])
@@ -592,11 +584,7 @@
         circ2.s(qr[0])
         circ2.h(qr[0])
         qobj2 = compile(circ2, backend)
-<<<<<<< HEAD
-        self.assertIsInstance(qobj2, QASMQobj)
-=======
         self.assertIsInstance(qobj2, QasmQobj)
->>>>>>> d032ec38
 
     @unittest.skip('Temporary skipping (see #2025 and #2006')
     def test_move_measurements(self):
