--- conflicted
+++ resolved
@@ -13,12 +13,8 @@
 
 from qiskit.circuit import ClassicalRegister, QuantumCircuit, QuantumRegister
 from qiskit.compiler import RunConfig
-<<<<<<< HEAD
-from qiskit.qobj import QASMQobj
-=======
 from qiskit.compiler import assemble_circuits
 from qiskit.qobj import QasmQobj
->>>>>>> d032ec38
 from qiskit.test import QiskitTestCase
 
 
@@ -37,11 +33,7 @@
 
         run_config = RunConfig(shots=2000, memory=True)
         qobj = assemble_circuits(circ, run_config=run_config)
-<<<<<<< HEAD
-        self.assertIsInstance(qobj, QASMQobj)
-=======
         self.assertIsInstance(qobj, QasmQobj)
->>>>>>> d032ec38
         self.assertEqual(qobj.config.shots, 2000)
         self.assertEqual(qobj.config.memory, True)
         self.assertEqual(len(qobj.experiments), 1)
@@ -67,11 +59,7 @@
 
         run_config = RunConfig(shots=100, memory=False, seed=6)
         qobj = assemble_circuits([circ0, circ1], run_config=run_config)
-<<<<<<< HEAD
-        self.assertIsInstance(qobj, QASMQobj)
-=======
         self.assertIsInstance(qobj, QasmQobj)
->>>>>>> d032ec38
         self.assertEqual(qobj.config.seed, 6)
         self.assertEqual(len(qobj.experiments), 2)
         self.assertEqual(qobj.experiments[1].config.n_qubits, 3)
@@ -89,11 +77,7 @@
         circ.measure(qr, qc)
 
         qobj = assemble_circuits(circ)
-<<<<<<< HEAD
-        self.assertIsInstance(qobj, QASMQobj)
-=======
         self.assertIsInstance(qobj, QasmQobj)
->>>>>>> d032ec38
         self.assertIsNone(getattr(qobj.config, 'shots', None))
 
     def test_assemble_initialize(self):
@@ -104,11 +88,7 @@
         circ.initialize([1/np.sqrt(2), 0, 0, 1/np.sqrt(2)], q[:])
 
         qobj = assemble_circuits(circ)
-<<<<<<< HEAD
-        self.assertIsInstance(qobj, QASMQobj)
-=======
         self.assertIsInstance(qobj, QasmQobj)
->>>>>>> d032ec38
         self.assertEqual(qobj.experiments[0].instructions[0].name, 'init')
         np.testing.assert_almost_equal(qobj.experiments[0].instructions[0].params,
                                        [0.7071067811865, 0, 0, 0.707106781186])
