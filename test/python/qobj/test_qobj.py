--- conflicted
+++ resolved
@@ -232,10 +232,7 @@
                     PulseQobjInstruction(name='pv', t0=10, ch='d0', val=0.1 + 0.0j),
                     PulseQobjInstruction(name='pv', t0=10, ch='d0', val='P1'),
                     PulseQobjInstruction(name='setf', t0=10, ch='d0', frequency=8.0),
-<<<<<<< HEAD
-=======
                     PulseQobjInstruction(name='shiftf', t0=10, ch='d0', frequency=4.0),
->>>>>>> f80ceb59
                     PulseQobjInstruction(name='acquire', t0=15, duration=5,
                                          qubits=[0], memory_slot=[0],
                                          kernels=[
@@ -270,10 +267,7 @@
                     {'name': 'pv', 't0': 10, 'ch': 'd0', 'val': 0.1+0j},
                     {'name': 'pv', 't0': 10, 'ch': 'd0', 'val': 'P1'},
                     {'name': 'setf', 't0': 10, 'ch': 'd0', 'frequency': 8.0},
-<<<<<<< HEAD
-=======
                     {'name': 'shiftf', 't0': 10, 'ch': 'd0', 'frequency': 4.0},
->>>>>>> f80ceb59
                     {'name': 'acquire', 't0': 15, 'duration': 5,
                      'qubits': [0], 'memory_slot': [0],
                      'kernels': [{'name': 'boxcar',
