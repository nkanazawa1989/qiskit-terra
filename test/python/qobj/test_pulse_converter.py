--- conflicted
+++ resolved
@@ -23,11 +23,7 @@
                                     LoConfigConverter)
 from qiskit.pulse.commands import (SamplePulse, FrameChange, PersistentValue, Snapshot, Acquire,
                                    Gaussian, GaussianSquare, Constant, Drag)
-<<<<<<< HEAD
-from qiskit.pulse.instructions import ShiftPhase, SetFrequency, Play, Delay
-=======
 from qiskit.pulse.instructions import ShiftPhase, SetFrequency, Play, Delay, ShiftFrequency
->>>>>>> f80ceb59
 from qiskit.pulse.channels import (DriveChannel, ControlChannel, MeasureChannel, AcquireChannel,
                                    MemorySlot, RegisterSlot)
 from qiskit.pulse.schedule import ParameterizedSchedule, Schedule
@@ -319,11 +315,7 @@
         self.assertEqual(converted_instruction.instructions[0][-1], instruction)
 
     def test_set_frequency(self):
-<<<<<<< HEAD
-        """Test converted qobj from FrameChangeInstruction."""
-=======
         """Test converted qobj from SetFrequency."""
->>>>>>> f80ceb59
         instruction = SetFrequency(8.0e9, DriveChannel(0))
 
         qobj = PulseQobjInstruction(name='setf', ch='d0', t0=0, frequency=8.0)
@@ -334,8 +326,6 @@
         self.assertEqual(converted_instruction.instructions[0][-1], instruction)
         self.assertTrue('frequency' in qobj.to_dict())
 
-<<<<<<< HEAD
-=======
     def test_shift_frequency(self):
         """Test converted qobj from ShiftFrequency."""
         instruction = ShiftFrequency(8.0e9, DriveChannel(0))
@@ -348,7 +338,6 @@
         self.assertEqual(converted_instruction.instructions[0][-1], instruction)
         self.assertTrue('frequency' in qobj.to_dict())
 
->>>>>>> f80ceb59
     def test_delay(self):
         """Test converted qobj from Delay."""
         instruction = Delay(10, DriveChannel(0))
