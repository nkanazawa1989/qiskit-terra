--- conflicted
+++ resolved
@@ -23,9 +23,5 @@
    basic
 """
 
-<<<<<<< HEAD
 from qiskit.scheduler.methods.basic import *
-=======
-from .basic import *
-from .sequence import sequence
->>>>>>> f96207d5
+from .sequence import sequence