--- conflicted
+++ resolved
@@ -17,15 +17,10 @@
 
 from qiskit.circuit.quantumcircuit import QuantumCircuit
 from qiskit.exceptions import QiskitError
+from qiskit.pulse.schedule import Schedule
 
-from qiskit.pulse.schedule import Schedule
 from qiskit.scheduler.config import ScheduleConfig
-<<<<<<< HEAD
-from qiskit.scheduler.methods.basic import (as_soon_as_possible,
-                                            as_late_as_possible)
-=======
 from qiskit.scheduler.methods import as_soon_as_possible, as_late_as_possible, sequence
->>>>>>> f96207d5
 
 
 def schedule_circuit(circuit: QuantumCircuit,
