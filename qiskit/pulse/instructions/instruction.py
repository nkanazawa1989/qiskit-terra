--- conflicted
+++ resolved
@@ -60,12 +60,9 @@
             name: Optional display name for this instruction.
 
         Raises:
-<<<<<<< HEAD
-            exceptions.QiskitError: If the input ``channels`` are not all of
+            PulseError: If duration is negative.
+            PulseError: If the input ``channels`` are not all of
                 type :class:`Channel`.
-=======
-            PulseError: If duration is negative.
->>>>>>> c928ca15
         """
         self._command = None
         if not isinstance(duration, (int, np.integer)):
@@ -82,7 +79,7 @@
 
         for channel in channels:
             if not isinstance(channel, Channel):
-                raise exceptions.QiskitError('Input {} is not a channel.'.format(channel))
+                raise PulseError('Input {} is not a channel.'.format(channel))
 
         self._timeslots = TimeslotCollection(*(Timeslot(Interval(0, duration), channel)
                                                for channel in channels if channel is not None))
