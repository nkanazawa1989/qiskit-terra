# -*- coding: utf-8 -*-

# This code is part of Qiskit.
#
# (C) Copyright IBM 2017, 2018.
#
# This code is licensed under the Apache License, Version 2.0. You may
# obtain a copy of this license in the LICENSE.txt file in the root directory
# of this source tree or at http://www.apache.org/licenses/LICENSE-2.0.
#
# Any modifications or derivative works of this code must retain this
# copyright notice, and modified files need to carry a notice indicating
# that they have been altered from the originals.

# pylint: disable=invalid-name,consider-using-enumerate

"""latex circuit visualization backends."""

import collections
import io
import json
import math
import re

import numpy as np
from qiskit.circuit.controlledgate import ControlledGate
from qiskit.circuit.parameterexpression import ParameterExpression
from qiskit.visualization import qcstyle as _qcstyle
from qiskit.visualization import exceptions
from qiskit.circuit.tools.pi_check import pi_check
from .utils import generate_latex_label


class QCircuitImage:
    """This class contains methods to create \\LaTeX circuit images.

    The class targets the \\LaTeX package Q-circuit
    (https://arxiv.org/pdf/quant-ph/0406003).

    Thanks to Eric Sabo for the initial implementation for Qiskit.
    """

    def __init__(self, qubits, clbits, ops, scale, style=None,
                 plot_barriers=True, reverse_bits=False, layout=None, initial_state=False,
                 cregbundle=False):
        """QCircuitImage initializer.

        Args:
            qubits (list[Qubit]): list of qubits
            clbits (list[Clbit]): list of clbits
            ops (list[list[DAGNode]]): list of circuit instructions, grouped by layer
            scale (float): image scaling
            style (dict or str): dictionary of style or file name of style file
            reverse_bits (bool): When set to True reverse the bit order inside
               registers for the output visualization.
            plot_barriers (bool): Enable/disable drawing barriers in the output
               circuit. Defaults to True.
            layout (Layout or None): If present, the layout information will be
               included.
            initial_state (bool): Optional. Adds |0> in the beginning of the line. Default: `False`.
            cregbundle (bool): Optional. If set True bundle classical registers. Default: `False`.
        Raises:
            ImportError: If pylatexenc is not installed
        """
        # style sheet
        self._style = _qcstyle.BWStyle()
        if style:
            if isinstance(style, dict):
                self._style.set_style(style)
            elif isinstance(style, str):
                with open(style, 'r') as infile:
                    dic = json.load(infile)
                self._style.set_style(dic)

        # list of lists corresponding to layers of the circuit
        self.ops = ops

        # image scaling
        self.scale = scale

        # Map of qregs to sizes
        self.qregs = {}

        # Map of cregs to sizes
        self.cregs = {}

        # List of qregs and cregs in order of appearance in code and image
        self.ordered_regs = []

        # Map from registers to the list they appear in the image
        self.img_regs = {}

        # Array to hold the \\LaTeX commands to generate a circuit image.
        self._latex = []

        # Variable to hold image depth (width)
        self.img_depth = 0

        # Variable to hold image width (height)
        self.img_width = 0

        # Variable to hold total circuit depth
        self.sum_column_widths = 0

        # Variable to hold total circuit width
        self.sum_row_heights = 0

        # em points of separation between circuit columns
        self.column_separation = 1

        # em points of separation between circuit row
        self.row_separation = 0

        # presence of "box" or "target" determines row spacing
        self.has_box = False
        self.has_target = False
        self.reverse_bits = reverse_bits
        self.layout = layout
        self.initial_state = initial_state
        self.plot_barriers = plot_barriers

        #################################
        self.qregs = _get_register_specs(qubits)
        self.qubit_list = qubits
        self.ordered_regs = qubits + clbits
        self.cregs = _get_register_specs(clbits)
        self.clbit_list = clbits
        self.img_regs = {bit: ind for ind, bit in
                         enumerate(self.ordered_regs)}
        if cregbundle:
            self.img_width = len(qubits) + len(self.cregs)
        else:
            self.img_width = len(self.img_regs)
        self.wire_type = {}
        for bit in self.ordered_regs:
            self.wire_type[bit] = bit.register in self.cregs.keys()
        self.cregbundle = cregbundle

    def latex(self, aliases=None):
        """Return LaTeX string representation of circuit.

        This method uses the LaTeX Qconfig package to create a graphical
        representation of the circuit.

        Returns:
            string: for writing to a LaTeX file.
        """
        self._initialize_latex_array(aliases)
        self._build_latex_array(aliases)
        header_1 = r"""% \documentclass[preview]{standalone}
% If the image is too large to fit on this documentclass use
\documentclass[draft]{beamer}
"""
        beamer_line = "\\usepackage[size=custom,height=%d,width=%d,scale=%.1f]{beamerposter}\n"
        header_2 = r"""% instead and customize the height and width (in cm) to fit.
% Large images may run out of memory quickly.
% To fix this use the LuaLaTeX compiler, which dynamically
% allocates memory.
\usepackage[braket, qm]{qcircuit}
\usepackage{amsmath}
\pdfmapfile{+sansmathaccent.map}
% \usepackage[landscape]{geometry}
% Comment out the above line if using the beamer documentclass.
\begin{document}
\begin{equation*}"""
        qcircuit_line = r"""
    \Qcircuit @C=%.1fem @R=%.1fem @!R {
"""
        output = io.StringIO()
        output.write(header_1)
        output.write('%% img_width = %d, img_depth = %d\n' % (self.img_width, self.img_depth))
        output.write(beamer_line % self._get_beamer_page())
        output.write(header_2)
        output.write(qcircuit_line %
                     (self.column_separation, self.row_separation))
        for i in range(self.img_width):
            output.write("\t \t")
            for j in range(self.img_depth + 1):
                cell_str = self._latex[i][j]
                # Don't truncate offset float if drawing a barrier
                if 'barrier' in cell_str:
                    output.write(cell_str)
                else:
                    # floats can cause "Dimension too large" latex error in
                    # xymatrix this truncates floats to avoid issue.
                    cell_str = re.sub(r'[-+]?\d*\.\d{2,}|\d{2,}',
                                      _truncate_float,
                                      cell_str)
                    output.write(cell_str)
                if j != self.img_depth:
                    output.write(" & ")
                else:
                    output.write(r'\\' + '\n')
        output.write('\t }\n')
        output.write('\\end{equation*}\n\n')
        output.write('\\end{document}')
        contents = output.getvalue()
        output.close()
        return contents

    def _initialize_latex_array(self, aliases=None):
        del aliases  # unused
        self.img_depth, self.sum_column_widths = self._get_image_depth()
        self.sum_row_heights = self.img_width
        # choose the most compact row spacing, while not squashing them
        if self.has_box:
            self.row_separation = 0.0
        elif self.has_target:
            self.row_separation = 0.2
        else:
            self.row_separation = 1.0
        self._latex = [
            ["\\cw" if self.wire_type[self.ordered_regs[j]]
             else "\\qw" for _ in range(self.img_depth + 1)]
            for j in range(self.img_width)]
        self._latex.append([" "] * (self.img_depth + 1))
        if self.cregbundle:
            offset = 0
        for i in range(self.img_width):
            if self.wire_type[self.ordered_regs[i]]:
<<<<<<< HEAD
                self._latex[i][0] = "\\lstick{" + self.ordered_regs[i].register.name + \
                                    "_{" + str(self.ordered_regs[i].index) + "}" + ": "
=======
                if self.cregbundle:
                    self._latex[i][0] = \
                        "\\lstick{" + self.ordered_regs[i + offset].register.name + ":"
                    clbitsize = self.cregs[self.ordered_regs[i + offset].register]
                    self._latex[i][1] = "{/_{_{" + str(clbitsize) + "}}} \\cw"
                    offset += clbitsize - 1
                else:
                    self._latex[i][0] = "\\lstick{" + self.ordered_regs[i].register.name + \
                                            "_{" + str(self.ordered_regs[i].index) + "}:"
>>>>>>> f80ceb59
                if self.initial_state:
                    self._latex[i][0] += "0"
                self._latex[i][0] += "}"
            else:
                if self.layout is None:
                    label = "\\lstick{{ {{{}}}_{{{}}} : ".format(
                        self.ordered_regs[i].register.name, self.ordered_regs[i].index)
                else:
                    label = "\\lstick{{ {{{}}}_{{{}}}\\mapsto{{{}}} : ".format(
                        self.layout[self.ordered_regs[i].index].register.name,
                        self.layout[self.ordered_regs[i].index].index,
                        self.ordered_regs[i].index)
                if self.initial_state:
                    label += "\\ket{{0}}"
                label += " }"
                self._latex[i][0] = label

    def _get_image_depth(self):
        """Get depth information for the circuit.

        Returns:
            int: number of columns in the circuit
            int: total size of columns in the circuit
        """

        max_column_widths = []
        # Determine row spacing before image depth
        for layer in self.ops:
            for op in layer:
                # useful information for determining row spacing
                boxed_gates = ['u0', 'u1', 'u2', 'u3', 'x', 'y', 'z', 'h', 's',
                               'sdg', 't', 'tdg', 'rx', 'ry', 'rz', 'ch', 'cy',
                               'crz', 'cu3', 'id']
                target_gates = ['cx', 'ccx']
                if op.name in boxed_gates:
                    self.has_box = True
                if op.name in target_gates:
                    self.has_target = True
                if isinstance(op.op, ControlledGate):
                    self.has_target = True

        for layer in self.ops:

            # store the max width for the layer
            current_max = 0

            for op in layer:

                # update current op width
                arg_str_len = 0

                # the wide gates
                for arg in op.op.params:
                    arg_str = re.sub(r'[-+]?\d*\.\d{2,}|\d{2,}',
                                     _truncate_float, str(arg))
                    arg_str_len += len(arg_str)

                # the width of the column is the max of all the gates in the column
                current_max = max(arg_str_len, current_max)

            max_column_widths.append(current_max)

        # wires in the beginning and end
        columns = 2

        # add extra column if needed
        if self.cregbundle and self.ops[0][0].name == "measure":
            columns += 1

        # all gates take up 1 column except from those with labels (ie cu1)
        # which take 2 columns
        for layer in self.ops:
            column_width = 1
            for nd in layer:
                if nd.name in ['cu1', 'rzz']:
                    column_width = 2
            columns += column_width

        # every 3 characters is roughly one extra 'unit' of width in the cell
        # the gate name is 1 extra 'unit'
        # the qubit/cbit labels plus initial states is 2 more
        # the wires poking out at the ends is 2 more
        sum_column_widths = sum(1 + v / 3 for v in max_column_widths)

        max_reg_name = 3
        for reg in self.ordered_regs:
            max_reg_name = max(max_reg_name,
                               len(reg.register.name))
        sum_column_widths += 5 + max_reg_name / 3

        # could be a fraction so ceil
        return columns, math.ceil(sum_column_widths)

    def _get_beamer_page(self):
        """Get height, width & scale attributes for the beamer page.

        Returns:
            tuple: (height, width, scale) desirable page attributes
        """
        # PIL python package limits image size to around a quarter gigabyte
        # this means the beamer image should be limited to < 50000
        # if you want to avoid a "warning" too, set it to < 25000
        PIL_limit = 40000

        # the beamer latex template limits each dimension to < 19 feet
        # (i.e. 575cm)
        beamer_limit = 550

        # columns are roughly twice as big as rows
        aspect_ratio = self.sum_row_heights / self.sum_column_widths

        # choose a page margin so circuit is not cropped
        margin_factor = 1.5
        height = min(self.sum_row_heights * margin_factor, beamer_limit)
        width = min(self.sum_column_widths * margin_factor, beamer_limit)

        # if too large, make it fit
        if height * width > PIL_limit:
            height = min(np.sqrt(PIL_limit * aspect_ratio), beamer_limit)
            width = min(np.sqrt(PIL_limit / aspect_ratio), beamer_limit)

        # if too small, give it a minimum size
        height = max(height, 10)
        width = max(width, 10)

        return (height, width, self.scale)

    def _get_mask(self, creg_name):
        mask = 0
        for index, cbit in enumerate(self.clbit_list):
            if creg_name == cbit.register:
                mask |= (1 << index)
        return mask

    def parse_params(self, param):
        """Parse parameters."""
        if isinstance(param, (ParameterExpression, str)):
            return generate_latex_label(str(param))
        return pi_check(param, output='latex')

    def _build_latex_array(self, aliases=None):
        """Returns an array of strings containing \\LaTeX for this circuit.

        If aliases is not None, aliases contains a dict mapping
        the current qubits in the circuit to new qubit names.
        We will deduce the register names and sizes from aliases.
        """

        # Rename qregs if necessary
        if aliases:
            qregdata = {}
            for q in aliases.values():
                if q[0] not in qregdata:
                    qregdata[q[0]] = q[1] + 1
                elif qregdata[q[0]] < q[1] + 1:
                    qregdata[q[0]] = q[1] + 1
        else:
            qregdata = self.qregs

        column = 1
        # Leave a column to display number of classical registers if needed
        if self.cregbundle and self.ops[0][0].name == "measure":
            column += 1
        for layer in self.ops:
            num_cols_used = 1

            for op in layer:
                if op.condition:
                    mask = self._get_mask(op.condition[0])
                    cl_reg = self.clbit_list[self._ffs(mask)]
                    if_reg = cl_reg.register
                    pos_2 = self.img_regs[cl_reg]
                    if_value = format(op.condition[1],
                                      'b').zfill(self.cregs[if_reg])[::-1]
                if isinstance(op.op, ControlledGate) and op.name not in [
                        'ccx', 'cx', 'cz', 'cu1', 'cu3', 'crz',
                        'cswap']:
                    qarglist = op.qargs
                    name = generate_latex_label(
                        op.op.base_gate.name.upper()).replace(" ", "\\,")
                    pos_array = []
                    num_ctrl_qubits = op.op.num_ctrl_qubits
                    num_qargs = len(qarglist) - num_ctrl_qubits
                    for ctrl in range(len(qarglist)):
                        pos_array.append(self.img_regs[qarglist[ctrl]])
                    pos_qargs = pos_array[num_ctrl_qubits:]
                    ctrl_pos = pos_array[:num_ctrl_qubits]
                    ctrl_state = "{0:b}".format(op.op.ctrl_state).rjust(num_ctrl_qubits, '0')[::-1]
                    if op.condition:
                        mask = self._get_mask(op.condition[0])
                        cl_reg = self.clbit_list[self._ffs(mask)]
                        if_reg = cl_reg.register
                        pos_cond = self.img_regs[if_reg[0]]
                        temp = pos_array + [pos_cond]
                        temp.sort(key=int)
                        bottom = temp[len(pos_array) - 1]
                        gap = pos_cond - bottom
                        for i in range(self.cregs[if_reg]):
                            if if_value[i] == '1':
                                self._latex[pos_cond + i][column] = \
                                    "\\control \\cw \\cwx[-" + str(gap) + "]"
                                gap = 1
                            else:
                                self._latex[pos_cond + i][column] = \
                                    "\\controlo \\cw \\cwx[-" + str(gap) + "]"
                                gap = 1
                    if num_qargs == 1:
                        for index, ctrl_item in enumerate(zip(ctrl_pos, ctrl_state)):
                            pos = ctrl_item[0]
                            cond = ctrl_item[1]
                            nxt = pos_array[index]
                            if pos_array[index] > pos_array[-1]:
                                nxt -= 1
                                while nxt not in pos_array:
                                    nxt -= 1
                            else:
                                nxt += 1
                                while nxt not in pos_array:
                                    nxt += 1
                            if cond == '0':
                                self._latex[pos][column] = "\\ctrlo{" + str(
                                    nxt - pos_array[index]) + "}"
                            elif cond == '1':
                                self._latex[pos][column] = "\\ctrl{" + str(
                                    nxt - pos_array[index]) + "}"
                        if name == 'Z':
                            self._latex[pos_array[-1]][column] = "\\control\\qw"
                        else:
                            self._latex[pos_array[-1]][column] = "\\gate{%s}" % name
                    else:
                        pos_start = min(pos_qargs)
                        pos_stop = max(pos_qargs)
                        # If any controls appear in the span of the multiqubit
                        # gate just treat the whole thing as a big gate instead
                        # of trying to render the controls separately
                        if any(ctrl_pos) in range(pos_start, pos_stop):
                            pos_start = min(pos_array)
                            pos_stop = max(pos_array)
                            num_qargs = len(qarglist)
                            name = generate_latex_label(
                                op.name).replace(" ", "\\,")
                        else:
                            for index, ctrl_item in enumerate(zip(ctrl_pos, ctrl_state)):
                                pos = ctrl_item[0]
                                cond = ctrl_item[1]
                                if index + 1 >= num_ctrl_qubits:
                                    if pos_array[index] > pos_stop:
                                        upper = pos_stop
                                    else:
                                        upper = pos_start
                                else:
                                    upper = pos_array[index + 1]

                                if cond == '0':
                                    self._latex[pos][column] = "\\ctrlo{" + str(
                                        upper - pos_array[index]) + "}"
                                elif cond == '1':
                                    self._latex[pos][column] = "\\ctrl{" + str(
                                        upper - pos_array[index]) + "}"

                        self._latex[pos_start][column] = ("\\multigate{%s}{%s}" %
                                                          (num_qargs - 1, name))
                        for pos in range(pos_start + 1, pos_stop + 1):
                            self._latex[pos][column] = ("\\ghost{%s}" % name)

                elif op.name not in ['measure', 'barrier', 'snapshot', 'load',
                                     'save', 'noise']:
                    nm = generate_latex_label(op.name).replace(" ", "\\,")
                    qarglist = op.qargs
                    if aliases is not None:
                        qarglist = map(lambda x: aliases[x], qarglist)
                    if len(qarglist) == 1:
                        pos_1 = self.img_regs[qarglist[0]]

                        if op.condition:
                            mask = self._get_mask(op.condition[0])
                            cl_reg = self.clbit_list[self._ffs(mask)]
                            if_reg = cl_reg.register
                            pos_2 = self.img_regs[cl_reg]

                            if nm == "x":
                                self._latex[pos_1][column] = "\\gate{X}"
                            elif nm == "y":
                                self._latex[pos_1][column] = "\\gate{Y}"
                            elif nm == "z":
                                self._latex[pos_1][column] = "\\gate{Z}"
                            elif nm == "h":
                                self._latex[pos_1][column] = "\\gate{H}"
                            elif nm == "s":
                                self._latex[pos_1][column] = "\\gate{S}"
                            elif nm == "sdg":
                                self._latex[pos_1][column] = "\\gate{S^\\dag}"
                            elif nm == "t":
                                self._latex[pos_1][column] = "\\gate{T}"
                            elif nm == "tdg":
                                self._latex[pos_1][column] = "\\gate{T^\\dag}"
                            elif nm == "u0":
                                self._latex[pos_1][column] = "\\gate{U_0(%s)}" % (
                                    self.parse_params(op.op.params[0]))
                            elif nm == "u1":
                                self._latex[pos_1][column] = "\\gate{U_1(%s)}" % (
                                    self.parse_params(op.op.params[0]))
                            elif nm == "u2":
                                self._latex[pos_1][column] = \
                                    "\\gate{U_2\\left(%s,%s\\right)}" % (
                                        self.parse_params(op.op.params[0]),
                                        self.parse_params(op.op.params[1]))
                            elif nm == "u3":
                                self._latex[pos_1][column] = ("\\gate{U_3(%s,%s,%s)}" % (
                                    self.parse_params(op.op.params[0]),
                                    self.parse_params(op.op.params[1]),
                                    self.parse_params(op.op.params[2])))
                            elif nm == "rx":
                                self._latex[pos_1][column] = "\\gate{R_x(%s)}" % (
                                    self.parse_params(op.op.params[0]))
                            elif nm == "ry":
                                self._latex[pos_1][column] = "\\gate{R_y(%s)}" % (
                                    self.parse_params(op.op.params[0]))
                            elif nm == "rz":
                                self._latex[pos_1][column] = "\\gate{R_z(%s)}" % (
                                    self.parse_params(op.op.params[0]))
                            else:
                                self._latex[pos_1][column] = ("\\gate{%s}" % nm)

                            gap = pos_2 - pos_1
                            for i in range(self.cregs[if_reg]):
                                if if_value[i] == '1':
                                    self._latex[pos_2 + i][column] = \
                                        "\\control \\cw \\cwx[-" + str(gap) + "]"
                                    gap = 1
                                else:
                                    self._latex[pos_2 + i][column] = \
                                        "\\controlo \\cw \\cwx[-" + str(gap) + "]"
                                    gap = 1

                        else:
                            if nm == "x":
                                self._latex[pos_1][column] = "\\gate{X}"
                            elif nm == "y":
                                self._latex[pos_1][column] = "\\gate{Y}"
                            elif nm == "z":
                                self._latex[pos_1][column] = "\\gate{Z}"
                            elif nm == "h":
                                self._latex[pos_1][column] = "\\gate{H}"
                            elif nm == "s":
                                self._latex[pos_1][column] = "\\gate{S}"
                            elif nm == "sdg":
                                self._latex[pos_1][column] = "\\gate{S^\\dag}"
                            elif nm == "t":
                                self._latex[pos_1][column] = "\\gate{T}"
                            elif nm == "tdg":
                                self._latex[pos_1][column] = "\\gate{T^\\dag}"
                            elif nm == "u0":
                                self._latex[pos_1][column] = "\\gate{U_0(%s)}" % (
                                    self.parse_params(op.op.params[0]))
                            elif nm == "u1":
                                self._latex[pos_1][column] = "\\gate{U_1(%s)}" % (
                                    self.parse_params(op.op.params[0]))
                            elif nm == "u2":
                                self._latex[pos_1][column] = \
                                    "\\gate{U_2\\left(%s,%s\\right)}" % (
                                        self.parse_params(op.op.params[0]),
                                        self.parse_params(op.op.params[1]))
                            elif nm == "u3":
                                self._latex[pos_1][column] = ("\\gate{U_3(%s,%s,%s)}" % (
                                    self.parse_params(op.op.params[0]),
                                    self.parse_params(op.op.params[1]),
                                    self.parse_params(op.op.params[2])))
                            elif nm == "rx":
                                self._latex[pos_1][column] = "\\gate{R_x(%s)}" % (
                                    self.parse_params(op.op.params[0]))
                            elif nm == "ry":
                                self._latex[pos_1][column] = "\\gate{R_y(%s)}" % (
                                    self.parse_params(op.op.params[0]))
                            elif nm == "rz":
                                self._latex[pos_1][column] = "\\gate{R_z(%s)}" % (
                                    self.parse_params(op.op.params[0]))
                            elif nm == "reset":
                                self._latex[pos_1][column] = (
                                    "\\push{\\rule{.6em}{0em}\\ket{0}\\"
                                    "rule{.2em}{0em}} \\qw")
                            else:
                                self._latex[pos_1][column] = ("\\gate{%s}" % nm)

                    elif len(qarglist) == 2:
                        if isinstance(op.op, ControlledGate):
                            cond = str(op.op.ctrl_state)
                        pos_1 = self.img_regs[qarglist[0]]
                        pos_2 = self.img_regs[qarglist[1]]

                        if op.condition:
                            pos_3 = self.img_regs[if_reg[0]]
                            temp = [pos_1, pos_2, pos_3]
                            temp.sort(key=int)
                            bottom = temp[1]

                            gap = pos_3 - bottom
                            for i in range(self.cregs[if_reg]):
                                if if_value[i] == '1':
                                    self._latex[pos_3 + i][column] = \
                                        "\\control \\cw \\cwx[-" + str(gap) + "]"
                                    gap = 1
                                else:
                                    self._latex[pos_3 + i][column] = \
                                        "\\controlo \\cw \\cwx[-" + str(gap) + "]"
                                    gap = 1

                            if nm == "cx":
                                if cond == '0':
                                    self._latex[pos_1][column] = \
                                        "\\ctrlo{" + str(pos_2 - pos_1) + "}"
                                elif cond == '1':
                                    self._latex[pos_1][column] = \
                                        "\\ctrl{" + str(pos_2 - pos_1) + "}"
                                self._latex[pos_2][column] = "\\targ"
                            elif nm == "cz":
                                if cond == '0':
                                    self._latex[pos_1][column] = \
                                        "\\ctrlo{" + str(pos_2 - pos_1) + "}"
                                elif cond == '1':
                                    self._latex[pos_1][column] = \
                                        "\\ctrl{" + str(pos_2 - pos_1) + "}"
                                self._latex[pos_2][column] = "\\control\\qw"
                            elif nm == "cy":
                                if cond == '0':
                                    self._latex[pos_1][column] = \
                                        "\\ctrlo{" + str(pos_2 - pos_1) + "}"
                                elif cond == '1':
                                    self._latex[pos_1][column] = \
                                        "\\ctrl{" + str(pos_2 - pos_1) + "}"
                                self._latex[pos_2][column] = "\\gate{Y}"
                            elif nm == "ch":
                                if cond == '0':
                                    self._latex[pos_1][column] = \
                                        "\\ctrlo{" + str(pos_2 - pos_1) + "}"
                                elif cond == '1':
                                    self._latex[pos_1][column] = \
                                        "\\ctrl{" + str(pos_2 - pos_1) + "}"
                                self._latex[pos_2][column] = "\\gate{H}"
                            elif nm == "swap":
                                self._latex[pos_1][column] = "\\qswap"
                                self._latex[pos_2][column] = \
                                    "\\qswap \\qwx[" + str(pos_1 - pos_2) + "]"
                            elif nm == "crz":
                                if cond == '0':
                                    self._latex[pos_1][column] = \
                                        "\\ctrlo{" + str(pos_2 - pos_1) + "}"
                                elif cond == '1':
                                    self._latex[pos_1][column] = \
                                        "\\ctrl{" + str(pos_2 - pos_1) + "}"
                                self._latex[pos_2][column] = \
                                    "\\gate{R_z(%s)}" % (self.parse_params(op.op.params[0]))
                            elif nm == "cu1":
                                if cond == '0':
                                    self._latex[pos_1][column] = \
                                        "\\ctrlo{" + str(pos_2 - pos_1) + "}"
                                elif cond == '1':
                                    self._latex[pos_1][column] = \
                                        "\\ctrl{" + str(pos_2 - pos_1) + "}"
                                self._latex[pos_2][column] = "\\control \\qw"
                                self._latex[min(pos_1, pos_2)][column + 1] = \
                                    "\\dstick{%s}\\qw" % (self.parse_params(op.op.params[0]))
                                self._latex[max(pos_1, pos_2)][column + 1] = "\\qw"
                                # this is because this gate takes up 2 columns,
                                # and we have just written to the next column
                                num_cols_used = 2
                            elif nm == "cu3":
                                if cond == '0':
                                    self._latex[pos_1][column] = \
                                        "\\ctrlo{" + str(pos_2 - pos_1) + "}"
                                elif cond == '1':
                                    self._latex[pos_1][column] = \
                                        "\\ctrl{" + str(pos_2 - pos_1) + "}"
                                self._latex[pos_2][column] = \
                                    "\\gate{U_3(%s,%s,%s)}" % \
                                    (self.parse_params(op.op.params[0]),
                                     self.parse_params(op.op.params[1]),
                                     self.parse_params(op.op.params[2]))
                            elif nm == "rzz":
                                self._latex[pos_1][column] = "\\ctrl{" + str(
                                    pos_2 - pos_1) + "}"
                                self._latex[pos_2][column] = "\\control \\qw"
                                # Based on the \cds command of the qcircuit package
                                self._latex[min(pos_1, pos_2)][column + 1] = \
                                    "*+<0em,0em>{\\hphantom{zz()}} \\POS [0,0].[%d,0]=" \
                                    "\"e\",!C *{zz(%s)};\"e\"+ R \\qw" % \
                                    (max(pos_1, pos_2), self.parse_params(op.op.params[0]))
                                self._latex[max(pos_1, pos_2)][column + 1] = "\\qw"
                                num_cols_used = 2
                        else:
                            temp = [pos_1, pos_2]
                            temp.sort(key=int)

                            if nm == "cx":
                                if cond == '0':
                                    self._latex[pos_1][column] = \
                                        "\\ctrlo{" + str(pos_2 - pos_1) + "}"
                                elif cond == '1':
                                    self._latex[pos_1][column] = \
                                        "\\ctrl{" + str(pos_2 - pos_1) + "}"
                                self._latex[pos_2][column] = "\\targ"
                            elif nm == "cz":
                                if cond == '0':
                                    self._latex[pos_1][column] = \
                                        "\\ctrlo{" + str(pos_2 - pos_1) + "}"
                                elif cond == '1':
                                    self._latex[pos_1][column] = \
                                        "\\ctrl{" + str(pos_2 - pos_1) + "}"
                                self._latex[pos_2][column] = "\\control\\qw"
                            elif nm == "cy":
                                if cond == '0':
                                    self._latex[pos_1][column] = \
                                        "\\ctrlo{" + str(pos_2 - pos_1) + "}"
                                elif cond == '1':
                                    self._latex[pos_1][column] = \
                                        "\\ctrl{" + str(pos_2 - pos_1) + "}"
                                self._latex[pos_2][column] = "\\gate{Y}"
                            elif nm == "ch":
                                if cond == '0':
                                    self._latex[pos_1][column] = \
                                        "\\ctrlo{" + str(pos_2 - pos_1) + "}"
                                elif cond == '1':
                                    self._latex[pos_1][column] = \
                                        "\\ctrl{" + str(pos_2 - pos_1) + "}"
                                self._latex[pos_2][column] = "\\gate{H}"
                            elif nm == "swap":
                                self._latex[pos_1][column] = "\\qswap"
                                self._latex[pos_2][column] = \
                                    "\\qswap \\qwx[" + str(pos_1 - pos_2) + "]"
                            elif nm == "crz":
                                if cond == '0':
                                    self._latex[pos_1][column] = \
                                        "\\ctrlo{" + str(pos_2 - pos_1) + "}"
                                elif cond == '1':
                                    self._latex[pos_1][column] = \
                                        "\\ctrl{" + str(pos_2 - pos_1) + "}"
                                self._latex[pos_2][column] = \
                                    "\\gate{R_z(%s)}" % (self.parse_params(op.op.params[0]))
                            elif nm == "cu1":
                                if cond == '0':
                                    self._latex[pos_1][column] = \
                                        "\\ctrlo{" + str(pos_2 - pos_1) + "}"
                                elif cond == '1':
                                    self._latex[pos_1][column] = \
                                        "\\ctrl{" + str(pos_2 - pos_1) + "}"
                                self._latex[pos_2][column] = "\\control \\qw"
                                self._latex[min(pos_1, pos_2)][column + 1] = \
                                    "\\dstick{%s}\\qw" % (self.parse_params(op.op.params[0]))
                                self._latex[max(pos_1, pos_2)][column + 1] = "\\qw"
                                num_cols_used = 2
                            elif nm == "cu3":
                                if cond == '0':
                                    self._latex[pos_1][column] = \
                                        "\\ctrlo{" + str(pos_2 - pos_1) + "}"
                                elif cond == '1':
                                    self._latex[pos_1][column] = \
                                        "\\ctrl{" + str(pos_2 - pos_1) + "}"
                                self._latex[pos_2][column] = \
                                    ("\\gate{U_3(%s,%s,%s)}" %
                                     (self.parse_params(op.op.params[0]),
                                      self.parse_params(op.op.params[1]),
                                      self.parse_params(op.op.params[2])))
                            elif nm == "rzz":
                                self._latex[pos_1][column] = "\\ctrl{" + str(
                                    pos_2 - pos_1) + "}"
                                self._latex[pos_2][column] = "\\control \\qw"
                                # Based on the \cds command of the qcircuit package
                                self._latex[min(pos_1, pos_2)][column + 1] = \
                                    "*+<0em,0em>{\\hphantom{zz()}} \\POS [0,0].[%d,0]=" \
                                    "\"e\",!C *{zz(%s)};\"e\"+ R \\qw" % \
                                    (max(pos_1, pos_2), self.parse_params(op.op.params[0]))
                                self._latex[max(pos_1, pos_2)][column + 1] = "\\qw"
                                num_cols_used = 2
                            else:
                                start_pos = min([pos_1, pos_2])
                                stop_pos = max([pos_1, pos_2])
                                if stop_pos - start_pos >= 2:
                                    delta = stop_pos - start_pos
                                    self._latex[start_pos][column] = ("\\multigate{%s}{%s}"
                                                                      % (delta, nm))
                                    for i_pos in range(start_pos + 1, stop_pos + 1):
                                        self._latex[i_pos][column] = ("\\ghost{%s}"
                                                                      % nm)
                                else:
                                    self._latex[start_pos][column] = ("\\multigate{1}{%s}"
                                                                      % nm)
                                    self._latex[stop_pos][column] = ("\\ghost{%s}" %
                                                                     nm)

                    elif len(qarglist) == 3:
                        if isinstance(op.op, ControlledGate):
                            ctrl_state = "{0:b}".format(op.op.ctrl_state).rjust(2, '0')[::-1]
                            cond_1 = ctrl_state[0]
                            cond_2 = ctrl_state[1]
                        pos_1 = self.img_regs[qarglist[0]]
                        pos_2 = self.img_regs[qarglist[1]]
                        pos_3 = self.img_regs[qarglist[2]]

                        if op.condition:
                            pos_4 = self.img_regs[if_reg[0]]
                            temp = [pos_1, pos_2, pos_3, pos_4]
                            temp.sort(key=int)
                            bottom = temp[2]

                            gap = pos_4 - bottom
                            for i in range(self.cregs[if_reg]):
                                if if_value[i] == '1':
                                    self._latex[pos_4 + i][column] = \
                                        "\\control \\cw \\cwx[-" + str(gap) + "]"
                                    gap = 1
                                else:
                                    self._latex[pos_4 + i][column] = \
                                        "\\controlo \\cw \\cwx[-" + str(gap) + "]"
                                    gap = 1

                            if nm == "ccx":
                                if cond_1 == '0':
                                    self._latex[pos_1][column] = "\\ctrlo{" + str(
                                        pos_2 - pos_1) + "}"
                                elif cond_1 == '1':
                                    self._latex[pos_1][column] = "\\ctrl{" + str(
                                        pos_2 - pos_1) + "}"
                                if cond_2 == '0':
                                    self._latex[pos_2][column] = "\\ctrlo{" + str(
                                        pos_3 - pos_2) + "}"
                                elif cond_2 == '1':
                                    self._latex[pos_2][column] = "\\ctrl{" + str(
                                        pos_3 - pos_2) + "}"
                                self._latex[pos_3][column] = "\\targ"

                            if nm == "cswap":
                                if cond_1 == '0':
                                    self._latex[pos_1][column] = "\\ctrlo{" + str(
                                        pos_2 - pos_1) + "}"
                                elif cond_1 == '1':
                                    self._latex[pos_1][column] = "\\ctrl{" + str(
                                        pos_2 - pos_1) + "}"
                                self._latex[pos_2][column] = "\\qswap"
                                self._latex[pos_3][column] = \
                                    "\\qswap \\qwx[" + str(pos_2 - pos_3) + "]"
                        else:
                            if nm == "ccx":
                                if cond_1 == '0':
                                    self._latex[pos_1][column] = "\\ctrlo{" + str(
                                        pos_2 - pos_1) + "}"
                                elif cond_1 == '1':
                                    self._latex[pos_1][column] = "\\ctrl{" + str(
                                        pos_2 - pos_1) + "}"
                                if cond_2 == '0':
                                    self._latex[pos_2][column] = "\\ctrlo{" + str(
                                        pos_3 - pos_2) + "}"
                                elif cond_2 == '1':
                                    self._latex[pos_2][column] = "\\ctrl{" + str(
                                        pos_3 - pos_2) + "}"
                                self._latex[pos_3][column] = "\\targ"

                            elif nm == "cswap":
                                if cond_1 == '0':
                                    self._latex[pos_1][column] = "\\ctrlo{" + str(
                                        pos_2 - pos_1) + "}"
                                elif cond_1 == '1':
                                    self._latex[pos_1][column] = "\\ctrl{" + str(
                                        pos_2 - pos_1) + "}"
                                self._latex[pos_2][column] = "\\qswap"
                                self._latex[pos_3][column] = \
                                    "\\qswap \\qwx[" + str(pos_2 - pos_3) + "]"
                            else:
                                start_pos = min([pos_1, pos_2, pos_3])
                                stop_pos = max([pos_1, pos_2, pos_3])
                                if stop_pos - start_pos >= 3:
                                    delta = stop_pos - start_pos
                                    self._latex[start_pos][column] = ("\\multigate{%s}{%s}" %
                                                                      (delta, nm))
                                    for i_pos in range(start_pos + 1, stop_pos + 1):
                                        self._latex[i_pos][column] = ("\\ghost{%s}" %
                                                                      nm)
                                else:
                                    self._latex[pos_1][column] = ("\\multigate{2}{%s}" %
                                                                  nm)
                                    self._latex[pos_2][column] = ("\\ghost{%s}" %
                                                                  nm)
                                    self._latex[pos_3][column] = ("\\ghost{%s}" %
                                                                  nm)

                    elif len(qarglist) > 3:
                        nbits = len(qarglist)
                        pos_array = [self.img_regs[qarglist[0]]]
                        for i in range(1, nbits):
                            pos_array.append(self.img_regs[qarglist[i]])
                        pos_start = min(pos_array)
                        pos_stop = max(pos_array)
                        self._latex[pos_start][column] = ("\\multigate{%s}{%s}" %
                                                          (nbits - 1, nm))
                        for pos in range(pos_start + 1, pos_stop + 1):
                            self._latex[pos][column] = ("\\ghost{%s}" % nm)

                elif op.name == "measure":
                    if (len(op.cargs) != 1
                            or len(op.qargs) != 1
                            or op.op.params):
                        raise exceptions.VisualizationError("bad operation record")

                    if op.condition:
                        raise exceptions.VisualizationError(
                            "If controlled measures currently not supported.")

                    if aliases:
                        newq = aliases[(qname, qindex)]
                        qname = newq[0]
                        qindex = newq[1]

                    pos_1 = self.img_regs[op.qargs[0]]
                    if self.cregbundle:
                        pos_2 = self.img_regs[self.clbit_list[0]]
                        cregindex = self.img_regs[op.cargs[0]] - pos_2
                        for creg_size in self.cregs.values():
                            if cregindex >= creg_size:
                                cregindex -= creg_size
                                pos_2 += 1
                            else:
                                break
                    else:
                        pos_2 = self.img_regs[op.cargs[0]]

                    try:
                        self._latex[pos_1][column] = "\\meter"
                        if self.cregbundle:
                            self._latex[pos_2][column] = \
                                "\\dstick{" + str(cregindex) + "} " + \
                                "\\cw \\cwx[-" + str(pos_2 - pos_1) + "]"
                        else:
                            self._latex[pos_2][column] = \
                                "\\cw \\cwx[-" + str(pos_2 - pos_1) + "]"
                    except Exception as e:
                        raise exceptions.VisualizationError(
                            'Error during Latex building: %s' % str(e))

                elif op.name in ['barrier', 'snapshot', 'load', 'save',
                                 'noise']:
                    if self.plot_barriers:
                        qarglist = op.qargs
                        indexes = [self._get_qubit_index(x) for x in qarglist]
                        indexes.sort()
                        if aliases is not None:
                            qarglist = map(lambda x: aliases[x], qarglist)

                        first = last = indexes[0]
                        for index in indexes[1:]:
                            if index - 1 == last:
                                last = index
                            else:
                                pos = self.img_regs[self.qubit_list[first]]
                                self._latex[pos][column - 1] += " \\barrier[0em]{" + str(
                                    last - first) + "}"
                                self._latex[pos][column] = "\\qw"
                                first = last = index
                        pos = self.img_regs[self.qubit_list[first]]
                        self._latex[pos][column - 1] += " \\barrier[0em]{" + str(
                            last - first) + "}"
                        self._latex[pos][column] = "\\qw"
                else:
                    raise exceptions.VisualizationError("bad node data")

            # increase the number of columns by the number of columns this layer used
            column += num_cols_used

    def _get_qubit_index(self, qubit):
        """Get the index number for a quantum bit.

        Args:
            qubit (tuple): The tuple of the bit of the form
                (register_name, bit_number)
        Returns:
            int: The index in the bit list
        Raises:
            VisualizationError: If the bit isn't found
        """
        for i, bit in enumerate(self.qubit_list):
            if qubit == bit:
                qindex = i
                break
        else:
            raise exceptions.VisualizationError("unable to find bit for operation")
        return qindex

    def _ffs(self, mask):
        """Find index of first set bit.

        Args:
            mask (int): integer to search
        Returns:
            int: index of the first set bit.
        """
        origin = (mask & (-mask)).bit_length()
        return origin - 1


def _get_register_specs(bits):
    """Get the number and size of unique registers from bits list.

    Args:
        bits (list[Bit]): this list is of the form::
            [Qubit(v0, 0), Qubit(v0, 1), Qubit(v0, 2), Qubit(v0, 3), Qubit(v1, 0)]
            which indicates a size-4 register and a size-1 register

    Returns:
        OrderedDict: ordered map of Registers to their sizes
    """
    regs = collections.OrderedDict([(bit.register, bit.register.size) for bit in bits])
    return regs


def _truncate_float(matchobj, ndigits=3):
    """Truncate long floats

    Args:
        matchobj (re.Match): contains original float
        ndigits (int): Number of digits to print
    Returns:
       str: returns truncated float
    """
    if matchobj.group(0):
        return '%.{}g'.format(ndigits) % float(matchobj.group(0))
    return ''<|MERGE_RESOLUTION|>--- conflicted
+++ resolved
@@ -218,10 +218,6 @@
             offset = 0
         for i in range(self.img_width):
             if self.wire_type[self.ordered_regs[i]]:
-<<<<<<< HEAD
-                self._latex[i][0] = "\\lstick{" + self.ordered_regs[i].register.name + \
-                                    "_{" + str(self.ordered_regs[i].index) + "}" + ": "
-=======
                 if self.cregbundle:
                     self._latex[i][0] = \
                         "\\lstick{" + self.ordered_regs[i + offset].register.name + ":"
@@ -231,7 +227,6 @@
                 else:
                     self._latex[i][0] = "\\lstick{" + self.ordered_regs[i].register.name + \
                                             "_{" + str(self.ordered_regs[i].index) + "}:"
->>>>>>> f80ceb59
                 if self.initial_state:
                     self._latex[i][0] += "0"
                 self._latex[i][0] += "}"
