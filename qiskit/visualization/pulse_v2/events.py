# -*- coding: utf-8 -*-

# This code is part of Qiskit.
#
# (C) Copyright IBM 2020.
#
# This code is licensed under the Apache License, Version 2.0. You may
# obtain a copy of this license in the LICENSE.txt file in the root directory
# of this source tree or at http://www.apache.org/licenses/LICENSE-2.0.
#
# Any modifications or derivative works of this code must retain this
# copyright notice, and modified files need to carry a notice indicating
# that they have been altered from the originals.

r"""
Channel event manager for pulse schedules.

This module provides a `ChannelEvents` class that manages a series of instructions for a
pulse channel. Channel-wise filtering of the pulse program makes
the arrangement of channels easier in the core drawer function.
The `ChannelEvents` class is expected to be called by other programs (not by end-users).

The `ChannelEvents` class instance is created with the class method ``load_program``:
    ```python
    event = ChannelEvents.load_program(sched, DriveChannel(0))
    ```

The `ChannelEvents` is created for a specific pulse channel and loosely assorts pulse
instructions within the channel with different visualization purposes.

Phase and frequency related instructions are loosely grouped as frame changes.
The instantaneous value of those operands are combined and provided as ``PhaseFreqTuple``.
Instructions that have finite duration are grouped as waveforms.

The grouped instructions are returned as an iterator by the corresponding method call:
    ```python
    for t0, frame, instruction in event.get_waveforms():
        ...

    for t0, frame_change, instructions in event.get_frame_changes():
        ...
    ```

The class method ``get_waveforms`` returns the iterator of waveform type instructions with
the ``PhaseFreqTuple`` (frame) at the time when instruction is issued.
This is because a pulse envelope of ``Waveform`` may be modulated with a
phase factor $exp(-i \omega t - \phi)$ with frequency $\omega$ and phase $\phi$ and
appear on the canvas. Thus, it is better to tell users in which phase and frequency
the pulse envelope is modulated from a viewpoint of program debugging.

On the other hand, the class method ``get_frame_changes`` returns a ``PhaseFreqTuple`` that
represents a total amount of change at that time because it is convenient to know
the operand value itself when we debug a program.

Because frame change type instructions are usually zero duration, multiple instructions
can be issued at the same time and those operand values should be appropriately
combined. In Qiskit Pulse we have set and shift type instructions for the frame control,
the set type instruction will be converted into the relevant shift amount for visualization.
Note that these instructions are not interchangeable and the order should be kept.
For example:
    ```python
    sched1 = Schedule()
    sched1 = sched1.insert(0, ShiftPhase(-1.57, DriveChannel(0))
    sched1 = sched1.insert(0, SetPhase(3.14, DriveChannel(0))

    sched2 = Schedule()
    sched2 = sched2.insert(0, SetPhase(3.14, DriveChannel(0))
    sched2 = sched2.insert(0, ShiftPhase(-1.57, DriveChannel(0))
    ```
In this example, ``sched1`` and ``sched2`` will have different frames.
On the drawer canvas, the total frame change amount of +3.14 should be shown for ``sched1``,
while `sched2` is +1.57. Since the `SetPhase` and the `ShiftPhase` instruction behave
differently, we cannot simply sum up the operand values in visualization output.

It should be also noted that zero duration instructions issued at the same time will be
overlapped on the canvas. Thus it is convenient to plot a total frame change amount rather
than plotting each operand value bound to the instruction.
"""
from collections import defaultdict
from typing import Dict, List, Iterator, Tuple

<<<<<<< HEAD
import numpy as np

from qiskit import pulse
from qiskit.visualization.pulse_v2 import PULSE_STYLE
from qiskit.visualization.pulse_v2.data_types import PhaseFreqTuple, InstructionTuple
=======
from qiskit import pulse
from qiskit.visualization.pulse_v2.types import PhaseFreqTuple
>>>>>>> aa22a50d


class ChannelEvents:
    """Channel event manager.
    """
    _waveform_group = tuple((pulse.instructions.Play,
                             pulse.instructions.Delay,
                             pulse.instructions.Acquire))
    _frame_group = tuple((pulse.instructions.SetFrequency,
                          pulse.instructions.ShiftFrequency,
                          pulse.instructions.SetPhase,
                          pulse.instructions.ShiftPhase))

    def __init__(self,
                 waveforms: Dict[int, pulse.Instruction],
                 frames: Dict[int, List[pulse.Instruction]],
                 channel: pulse.channels.Channel):
        """Create new event manager.

        Args:
            waveforms: List of waveforms shown in this channel.
            frames: List of frame change type instructions shown in this channel.
            channel: Channel object associated with this manager.
        """
        self._waveforms = waveforms
        self._frames = frames
        self.channel = channel

        # initial frame
        self._init_phase = 0
        self._init_frequency = 0

        # time resolution
        self._dt = 0

    @classmethod
    def load_program(cls,
                     program: pulse.Schedule,
                     channel: pulse.channels.Channel):
        """Load a pulse program represented by ``Schedule``.

        Args:
            program: Target ``Schedule`` to visualize.
            channel: The channel managed by this instance.

        Returns:
            ChannelEvents: The channel event manager for the specified channel.
        """
        waveforms = dict()
        frames = defaultdict(list)

        # parse instructions
        for t0, inst in program.filter(channels=[channel]).instructions:
            if isinstance(inst, cls._waveform_group):
                waveforms[t0] = inst
            elif isinstance(inst, cls._frame_group):
                frames[t0].append(inst)

        return ChannelEvents(waveforms, frames, channel)

    def is_empty(self):
        """Check if there is any nonzero waveforms in this channel."""
        for waveform in self._waveforms.values():
            if isinstance(waveform, (pulse.instructions.Play, pulse.instructions.Acquire)):
                return False
        return True

    def config(self,
               dt: float,
               init_frequency: float,
               init_phase: float):
        """Setup system status.

        Args:
            dt: Time resolution in sec.
            init_frequency: Modulation frequency in Hz.
            init_phase: Initial phase in rad.
        """
        self._dt = dt
        self._init_frequency = init_frequency
        self._init_phase = init_phase

    def get_min_max(self,
                    trange: Tuple[int, int]) -> Tuple[float, float]:
        """Get minimum and maximum waveform value in this channel.

        Args:
            trange: Time range to find min and max.

        Returns:
            Minimum and maximum waveform value within the specified time range.
        """

        if isinstance(self.channel, pulse.AcquireChannel):
            # the min and max value of acquire channel is trivial
            return 0, 1

        sorted_frame_changes = sorted(self._frames.items(), key=lambda x: x[0], reverse=True)
        sorted_waveforms = sorted(self._waveforms.items(), key=lambda x: x[0])

        # bind phase and frequency with instruction
        phase = self._init_phase
        min_val = 0
        max_val = 0
        for t0, inst in sorted_waveforms:
            while len(sorted_frame_changes) > 0 and sorted_frame_changes[-1][0] <= t0:
                _, frame_changes = sorted_frame_changes.pop()
                phase, _ = self._calculate_current_frame(frame_changes, phase, 0)
            if t0 not in range(*trange):
                # ignore waveform if it is not in the requested time range
                continue
            # get sample value
            if isinstance(inst, pulse.instructions.Play):
                pulse_data = inst.pulse
                if isinstance(pulse_data, pulse.ParametricPulse):
                    pulse_data = pulse_data.get_sample_pulse()
                samples = np.array(pulse_data.samples, dtype=np.complex)
                # apply phase modulation
                if PULSE_STYLE.style['formatter.control.apply_phase_modulation']:
                    samples *= np.exp(1j * phase)
                max_val = max(*samples.real, *samples.imag, max_val)
                min_val = min(*samples.real, *samples.imag, min_val)

        return min_val, max_val

    def get_waveforms(self) -> Iterator[InstructionTuple]:
        """Return waveform type instructions with frame."""
        sorted_frame_changes = sorted(self._frames.items(), key=lambda x: x[0], reverse=True)
        sorted_waveforms = sorted(self._waveforms.items(), key=lambda x: x[0])

        # bind phase and frequency with instruction
        phase = self._init_phase
        frequency = self._init_frequency
        for t0, inst in sorted_waveforms:
            while len(sorted_frame_changes) > 0 and sorted_frame_changes[-1][0] <= t0:
                _, frame_changes = sorted_frame_changes.pop()
                phase, frequency = self._calculate_current_frame(frame_changes, phase, frequency)
            frame = PhaseFreqTuple(phase, frequency)

            yield InstructionTuple(t0, self._dt, frame, inst)

    def get_frame_changes(self) -> Iterator[InstructionTuple]:
        """Return frame change type instructions with total frame change amount."""
        sorted_frame_changes = sorted(self._frames.items(), key=lambda x: x[0])

        phase = self._init_phase
        frequency = self._init_frequency
        for t0, frame_changes in sorted_frame_changes:
            pre_phase = phase
            pre_frequency = frequency
            phase, frequency = self._calculate_current_frame(frame_changes, phase, frequency)
            frame = PhaseFreqTuple(phase - pre_phase, frequency - pre_frequency)

<<<<<<< HEAD
            yield InstructionTuple(t0, self._dt, frame, frame_changes)

    @staticmethod
    def _calculate_current_frame(frame_changes: List[pulse.instructions.Instruction],
                                 phase: float,
                                 frequency: float) -> Tuple[float, float]:
        """Calculate current frame from previous frame.

        Args:
            frame_changes: List of frame change instructions at certain time.
            phase: Phase of previous frame.
            frequency: Frequency of previous frame.

        Returns:
            Phase and frequency of new frame.
        """

        for frame_change in frame_changes:
            if isinstance(frame_change, pulse.instructions.SetFrequency):
                frequency = frame_change.frequency
            elif isinstance(frame_change, pulse.instructions.ShiftFrequency):
                frequency += frame_change.frequency
            elif isinstance(frame_change, pulse.instructions.SetPhase):
                phase = frame_change.phase
            elif isinstance(frame_change, pulse.instructions.ShiftPhase):
                phase += frame_change.phase

        return phase, frequency
=======
            yield t0, frame, insts
>>>>>>> aa22a50d
<|MERGE_RESOLUTION|>--- conflicted
+++ resolved
@@ -79,16 +79,11 @@
 from collections import defaultdict
 from typing import Dict, List, Iterator, Tuple
 
-<<<<<<< HEAD
 import numpy as np
 
 from qiskit import pulse
 from qiskit.visualization.pulse_v2 import PULSE_STYLE
-from qiskit.visualization.pulse_v2.data_types import PhaseFreqTuple, InstructionTuple
-=======
-from qiskit import pulse
-from qiskit.visualization.pulse_v2.types import PhaseFreqTuple
->>>>>>> aa22a50d
+from qiskit.visualization.pulse_v2.types import PhaseFreqTuple, InstructionTuple
 
 
 class ChannelEvents:
@@ -242,7 +237,6 @@
             phase, frequency = self._calculate_current_frame(frame_changes, phase, frequency)
             frame = PhaseFreqTuple(phase - pre_phase, frequency - pre_frequency)
 
-<<<<<<< HEAD
             yield InstructionTuple(t0, self._dt, frame, frame_changes)
 
     @staticmethod
@@ -270,7 +264,4 @@
             elif isinstance(frame_change, pulse.instructions.ShiftPhase):
                 phase += frame_change.phase
 
-        return phase, frequency
-=======
-            yield t0, frame, insts
->>>>>>> aa22a50d
+        return phase, frequency