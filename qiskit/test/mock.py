--- conflicted
+++ resolved
@@ -26,15 +26,9 @@
 from qiskit.providers import BaseBackend, BaseJob
 from qiskit.providers.models import BackendProperties, BackendConfiguration
 from qiskit.providers.models.backendconfiguration import GateConfig
-<<<<<<< HEAD
-from qiskit.qobj import (QASMQobj, QASMQobjConfig, QASMQobjHeader, QASMQobjInstruction,
-                         QASMQobjExperiment, QASMQobjExperimentHeader,
-                         QASMQobjExperimentConfig)
-=======
 from qiskit.qobj import (QasmQobj, QobjExperimentHeader, QobjHeader,
                          QasmQobjInstruction, QasmQobjExperimentConfig,
                          QasmQobjExperiment, QasmQobjConfig)
->>>>>>> d032ec38
 from qiskit.providers.jobstatus import JobStatus
 from qiskit.providers.baseprovider import BaseProvider
 from qiskit.providers.exceptions import QiskitBackendNotFoundError
@@ -353,18 +347,6 @@
 def new_fake_qobj():
     """Create fake `Qobj` and backend instances."""
     backend = FakeQasmSimulator()
-<<<<<<< HEAD
-    return QASMQobj(
-        qobj_id='test-id',
-        config=QASMQobjConfig(shots=1024, memory_slots=1, max_credits=100),
-        header=QASMQobjHeader(backend_name=backend.name()),
-        experiments=[QASMQobjExperiment(
-            instructions=[
-                QASMQobjInstruction(name='barrier', qubits=[1])
-            ],
-            header=QASMQobjExperimentHeader(),
-            config=QASMQobjExperimentConfig(seed=123456)
-=======
     return QasmQobj(
         qobj_id='test-id',
         config=QasmQobjConfig(shots=1024, memory_slots=1, max_credits=100),
@@ -375,6 +357,5 @@
             ],
             header=QobjExperimentHeader(),
             config=QasmQobjExperimentConfig(seed=123456)
->>>>>>> d032ec38
         )]
     )