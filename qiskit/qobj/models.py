# -*- coding: utf-8 -*-

# Copyright 2019, IBM.
#
# This source code is licensed under the Apache License, Version 2.0 found in
# the LICENSE.txt file in the root directory of this source tree.

"""Models for Qobj and its related components."""

from marshmallow.validate import Length, Range, Regexp, OneOf

from qiskit.validation.base import BaseModel, BaseSchema, bind_schema
from qiskit.validation.fields import (Integer, List, Nested, String,
                                      InstructionParameter, Number, Complex, Dict)

from .utils import MeasReturnType


class QobjConditionalSchema(BaseSchema):
    """Schema for QobjConditional."""

    # Required properties.
    mask = String(required=True, validate=Regexp('^0x([0-9A-Fa-f])+$'))
    type = String(required=True)
    val = String(required=True, validate=Regexp('^0x([0-9A-Fa-f])+$'))


class QobjMeasurementOptionSchema(BaseSchema):
    """Schema for QobjMeasOptiton."""

    # Required properties.
    name = String(required=True)
    # TODO : Need to prepare custom model for nested params?
    params = Dict(keys=String(), values=Number(), required=True)


class QobjPulseLibrarySchema(BaseSchema):
    """Schema for QobjPulseLibrary."""

    # Required properties.
    name = String(required=True)
    samples = List(Complex(), required=True, validate=Length(min=1))


class BaseQobjInstructionSchema(BaseSchema):
    """Base Schema for QobjInstruction."""

    # Required properties
    name = String(required=True)


class BaseQobjExperimentHeaderSchema(BaseSchema):
    """Base Schema for QobjExperimentHeader."""
    pass


class BaseQobjExperimentConfigSchema(BaseSchema):
    """Base Schema for QobjExperimentConfig."""
    pass


class BaseQobjExperimentSchema(BaseSchema):
    """Base Schema for QobjExperiment."""
    pass


class BaseQobjConfigSchema(BaseSchema):
    """Base Schema for QobjConfig."""

    # Optional properties.
    max_credits = Integer()
    seed = Integer()
    memory_slots = Integer(validate=Range(min=0))
    shots = Integer(validate=Range(min=1))


class BaseQobjHeaderSchema(BaseSchema):
    """Base Schema for QobjHeader."""

    # Optional properties.
    backend_name = String()
    backend_version = String()


class QASMQobjInstructionSchema(BaseQobjInstructionSchema):
    """Schema for QASMQobjInstruction."""

    # Optional properties.
    qubits = List(Integer(validate=Range(min=0)),
                  validate=Length(min=1))
    params = List(InstructionParameter())
    memory = List(Integer(validate=Range(min=0)),
                  validate=Length(min=1))
    conditional = Nested(QobjConditionalSchema)


class QASMQobjExperimentHeaderSchema(BaseQobjExperimentHeaderSchema):
    """Schema for QASMQobjExperimentHeader."""
    pass


class QASMQobjExperimentConfigSchema(BaseQobjExperimentConfigSchema):
    """Schema for QASMQobjExperimentConfig."""

    # Optional properties.
    memory_slots = Integer(validate=Range(min=0))
    n_qubits = Integer(validate=Range(min=1))


class QASMQobjExperimentSchema(BaseQobjExperimentSchema):
    """Schema for QASMQobjExperiment."""

    # Required properties.
    instructions = Nested(QASMQobjInstructionSchema, required=True, many=True,
                          validate=Length(min=1))

    # Optional properties.
    header = Nested(QASMQobjExperimentHeaderSchema)
    config = Nested(QASMQobjExperimentConfigSchema)


class QASMQobjConfigSchema(BaseQobjConfigSchema):
    """Schema for QASMQobjConfig."""

    # Optional properties.
    n_qubits = Integer(validate=Range(min=1))


class QASMQobjHeaderSchema(BaseQobjHeaderSchema):
    """Schema for QASMQobjHeader."""
    pass


class PulseQobjInstructionSchema(BaseQobjInstructionSchema):
    """Schema for PulseQobjInstruction."""
    # pylint: disable=invalid-name

    # Required properties
    t0 = Integer(required=True, validate=Range(min=0))

    # Optional properties.
    ch = String(validate=Regexp('[dum]([0-9])+'))
    conditional = Integer(validate=Range(min=0))
    phase = Number()
    val = Complex()
    duration = Integer(validate=Range(min=1))
    qubits = List(Integer(validate=Range(min=0)), validate=Length(min=1))
    memory_slot = List(Integer(validate=Range(min=0)), validate=Length(min=1))
    register_slot = List(Integer(validate=Range(min=0)), validate=Length(min=1))
    kernels = Nested(QobjMeasurementOptionSchema, many=True)
    discriminators = Nested(QobjMeasurementOptionSchema, many=True)
    label = String()
    type = String()


class PulseQobjExperimentHeaderSchema(BaseQobjExperimentHeaderSchema):
    """Schema for PulseQobjExperimentHeader."""
    pass


class PulseQobjExperimentConfigSchema(BaseQobjExperimentConfigSchema):
    """Schema for PulseQobjExperimentConfig."""

    # Optional properties.
    qubit_lo_freq = List(Number())
    meas_lo_freq = List(Number())


class PulseQobjExperimentSchema(BaseQobjExperimentSchema):
    """Schema for PulseQobjExperiment."""

    # Required properties.
    instructions = Nested(PulseQobjInstructionSchema, required=True, many=True,
                          validate=Length(min=1))

    # Optional properties.
    header = Nested(PulseQobjExperimentHeaderSchema)
    config = Nested(PulseQobjExperimentConfigSchema)


class PulseQobjConfigSchema(BaseQobjConfigSchema):
    """Schema for PulseQobjConfig."""

    # Required properties.
    # TODO : check if they are always required by backend
    meas_level = Integer(required=True, validate=Range(min=0, max=2))
    memory_slot_size = Integer(required=True)
    pulse_library = Nested(QobjPulseLibrarySchema, many=True)
    qubit_lo_freq = List(Number(), required=True)
    meas_lo_freq = List(Number(), required=True)
    rep_time = Integer(required=True)
    meas_return = String(validate=OneOf(MeasReturnType.AVERAGE,
                                        MeasReturnType.SINGLE))


class PulseQobjHeaderSchema(BaseQobjHeaderSchema):
    """Schema for PulseQobjHeader."""
    pass


@bind_schema(QobjConditionalSchema)
class QobjConditional(BaseModel):
    """Model for QobjConditional.

    Please note that this class only describes the required fields. For the
    full description of the model, please check ``QobjConditionalSchema``.

    Attributes:
        mask (str): hexadecimal mask of the conditional
        type (str): type of the conditional
        val (str): hexadecimal value of the conditional
    """
    def __init__(self, mask, type, val, **kwargs):
        # pylint: disable=redefined-builtin
        self.mask = mask
        self.type = type
        self.val = val

        super().__init__(**kwargs)


@bind_schema(QobjMeasurementOptionSchema)
class QobjMeasurementOption(BaseModel):
    """Model for QobjMeasurementOption.

    Please note that this class only describes the required fields. For the
    full description of the model, please check ``QobjMeasurementOptionSchema``.

    Attributes:
        name (str): name of option specified in the backend
        params (dict): measurement parameter
    """
    def __init__(self, name, params, **kwargs):
        self.name = name
        self.params = params

        super().__init__(**kwargs)


@bind_schema(QobjPulseLibrarySchema)
class QobjPulseLibrary(BaseModel):
    """Model for QobjPulseLibrary.

    Please note that this class only describes the required fields. For the
    full description of the model, please check ``QobjPulseLibrarySchema``.

    Attributes:
        name (str): name of pulse
        samples (list[complex]]): list of complex values defining pulse shape
    """

    def __init__(self, name, samples, **kwargs):
        self.name = name
        self.samples = samples

        super().__init__(**kwargs)


@bind_schema(BaseQobjInstructionSchema)
class QobjInstruction(BaseModel):
    """Model for QobjInstruction.

    Please note that this class only describes the required fields. For the
    full description of the model, please check ``BaseQobjInstructionSchema``.

    Attributes:
        name (str): name of the instruction
    """
    def __init__(self, name, **kwargs):
        self.name = name

        super().__init__(**kwargs)


@bind_schema(BaseQobjExperimentHeaderSchema)
class QobjExperimentHeader(BaseModel):
    """Model for QobjExperimentHeader.

    Please note that this class only describes the required fields. For the
    full description of the model, please check ``BaseQobjExperimentHeaderSchema``.
    """
    pass


@bind_schema(BaseQobjExperimentConfigSchema)
class QobjExperimentConfig(BaseModel):
    """Model for QobjExperimentConfig.

    Please note that this class only describes the required fields. For the
    full description of the model, please check ``BaseQobjExperimentConfigSchema``.
    """
    pass


@bind_schema(BaseQobjExperimentSchema)
class QobjExperiment(BaseModel):
    """Model for QobjExperiment.

    Please note that this class only describes the required fields. For the
    full description of the model, please check ``BaseQobjExperimentSchema``.

    Attributes:
        instructions (list[QobjInstruction]): list of instructions.
    """
    def __init__(self, instructions, **kwargs):
        self.instructions = instructions

        super().__init__(**kwargs)


@bind_schema(BaseQobjConfigSchema)
class QobjConfig(BaseModel):
    """Model for QobjConfig.

    Please note that this class only describes the required fields. For the
    full description of the model, please check ``BaseQobjConfigSchema``.
    """
    pass


@bind_schema(BaseQobjHeaderSchema)
class QobjHeader(BaseModel):
    """Model for QobjHeader.

    Please note that this class only describes the required fields. For the
    full description of the model, please check ``BaseQASMQobjHeaderSchema``.
    """
    pass


@bind_schema(QASMQobjInstructionSchema)
class QASMQobjInstruction(QobjInstruction):
    """Model for QASMQobjInstruction inherit from QobjInstruction.

    Please note that this class only describes the required fields. For the
    full description of the model, please check ``QASMQobjInstructionSchema``.

    Attributes:
        name (str): name of the instruction
    """
    def __init__(self, name, **kwargs):
        super().__init__(name=name,
                         **kwargs)


@bind_schema(QASMQobjExperimentHeaderSchema)
class QASMQobjExperimentHeader(QobjExperimentHeader):
    """Model for QASMQobjExperimentHeader inherit from QobjExperimentHeader.

    Please note that this class only describes the required fields. For the
    full description of the model, please check ``QASMQobjExperimentHeaderSchema``.
    """
    pass


@bind_schema(QASMQobjExperimentConfigSchema)
class QASMQobjExperimentConfig(QobjExperimentConfig):
    """Model for QASMQobjExperimentConfig inherit from QobjExperimentConfig.

    Please note that this class only describes the required fields. For the
    full description of the model, please check ``QASMQobjExperimentConfigSchema``.
    """
    pass


@bind_schema(QASMQobjExperimentSchema)
class QASMQobjExperiment(QobjExperiment):
    """Model for QASMQobjExperiment inherit from QobjExperiment.

    Please note that this class only describes the required fields. For the
    full description of the model, please check ``QASMQobjExperimentSchema``.

    Attributes:
        instructions (list[QASMQobjInstruction]): list of instructions.
    """
    def __init__(self, instructions, **kwargs):
        super().__init__(instructions=instructions,
                         **kwargs)


@bind_schema(QASMQobjConfigSchema)
class QASMQobjConfig(QobjConfig):
    """Model for QASMQobjConfig inherit from QobjConfig.

    Please note that this class only describes the required fields. For the
    full description of the model, please check ``QASMQobjConfigSchema``.
    """
    pass


@bind_schema(QASMQobjHeaderSchema)
class QASMQobjHeader(QobjHeader):
    """Model for QASMQobjHeader inherit from QobjHeader.

    Please note that this class only describes the required fields. For the
    full description of the model, please check ``QASMQobjHeaderSchema``.
    """
    pass


@bind_schema(PulseQobjInstructionSchema)
class PulseQobjInstruction(QobjInstruction):
    """Model for PulseQobjInstruction inherit from QobjInstruction.

    Please note that this class only describes the required fields. For the
    full description of the model, please check ``PulseQobjInstructionSchema``.

    Attributes:
        name (str): name of the instruction
        t0 (int): timing of executing the instruction
    """
    def __init__(self, name, t0, **kwargs):
        # pylint: disable=invalid-name
<<<<<<< HEAD

        self.name = name
        self.t0 = t0
=======
>>>>>>> f4af8a1b

        super().__init__(name=name,
                         t0=t0,
                         **kwargs)


@bind_schema(PulseQobjExperimentHeaderSchema)
class PulseQobjExperimentHeader(QobjExperimentHeader):
    """Model for PulseQobjExperimentHeader inherit from QobjExperimentHeader.

    Please note that this class only describes the required fields. For the
    full description of the model, please check ``PulseQobjExperimentHeaderSchema``.
    """
    pass


@bind_schema(PulseQobjExperimentConfigSchema)
class PulseQobjExperimentConfig(QobjExperimentConfig):
    """Model for PulseQobjExperimentConfig inherit from QobjExperimentConfig.

    Please note that this class only describes the required fields. For the
    full description of the model, please check ``PulseQobjExperimentConfigSchema``.
    """
    pass


@bind_schema(PulseQobjExperimentSchema)
class PulseQobjExperiment(QobjExperiment):
    """Model for PulseQobjExperiment inherit from QobjExperiment.

    Please note that this class only describes the required fields. For the
    full description of the model, please check ``PulseQobjExperimentSchema``.

    Attributes:
        instructions (list[PulseQobjInstruction]): list of instructions.
    """
    def __init__(self, instructions, **kwargs):

        super().__init__(instructions=instructions,
                         **kwargs)


@bind_schema(PulseQobjConfigSchema)
class PulseQobjConfig(QobjConfig):
    """Model for PulseQobjConfig inherit from QobjConfig.

    Please note that this class only describes the required fields. For the
    full description of the model, please check ``PulseQobjConfigSchema``.

    Attributes:
        meas_level (int): a value represents the level of measurement.
        memory_slot_size (int): size of memory slot
        meas_return (str): a level of measurement information.
        pulse_library (list[QobjPulseLibrary]): a pulse library.
        qubit_lo_freq (list): the list of frequencies for qubit drive LO's in GHz.
        meas_lo_freq (list): the list of frequencies for measurement drive LO's in GHz.
        rep_time (int): the value of repetition time of experiment in us.
    """
    def __init__(self, meas_level, memory_slot_size, meas_return,
                 pulse_library, qubit_lo_freq, meas_lo_freq, rep_time,
                 **kwargs):
<<<<<<< HEAD
        self.meas_level = meas_level
        self.memory_slot_size = memory_slot_size
        self.meas_return = meas_return
        self.pulse_library = pulse_library
        self.qubit_lo_freq = qubit_lo_freq
        self.meas_lo_freq = meas_lo_freq
        self.rep_time = rep_time
=======
>>>>>>> f4af8a1b

        super().__init__(meas_level=meas_level,
                         memory_slot_size=memory_slot_size,
                         meas_return=meas_return,
                         pulse_library=pulse_library,
                         qubit_lo_freq=qubit_lo_freq,
                         meas_lo_freq=meas_lo_freq,
                         rep_time=rep_time,
                         **kwargs)


@bind_schema(PulseQobjHeaderSchema)
class PulseQobjHeader(QobjHeader):
    """Model for PulseQobjHeader inherit from QobjHeader.

    Please note that this class only describes the required fields. For the
    full description of the model, please check ``PulseQobjHeaderSchema``.
    """
    pass


class QobjConfig(QASMQobjConfig):
    """Fake for qiskit provider."""
    pass<|MERGE_RESOLUTION|>--- conflicted
+++ resolved
@@ -411,13 +411,6 @@
     """
     def __init__(self, name, t0, **kwargs):
         # pylint: disable=invalid-name
-<<<<<<< HEAD
-
-        self.name = name
-        self.t0 = t0
-=======
->>>>>>> f4af8a1b
-
         super().__init__(name=name,
                          t0=t0,
                          **kwargs)
@@ -454,7 +447,6 @@
         instructions (list[PulseQobjInstruction]): list of instructions.
     """
     def __init__(self, instructions, **kwargs):
-
         super().__init__(instructions=instructions,
                          **kwargs)
 
@@ -478,17 +470,6 @@
     def __init__(self, meas_level, memory_slot_size, meas_return,
                  pulse_library, qubit_lo_freq, meas_lo_freq, rep_time,
                  **kwargs):
-<<<<<<< HEAD
-        self.meas_level = meas_level
-        self.memory_slot_size = memory_slot_size
-        self.meas_return = meas_return
-        self.pulse_library = pulse_library
-        self.qubit_lo_freq = qubit_lo_freq
-        self.meas_lo_freq = meas_lo_freq
-        self.rep_time = rep_time
-=======
->>>>>>> f4af8a1b
-
         super().__init__(meas_level=meas_level,
                          memory_slot_size=memory_slot_size,
                          meas_return=meas_return,
