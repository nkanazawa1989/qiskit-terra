# -*- coding: utf-8 -*-

# Copyright 2018, IBM.
#
# This source code is licensed under the Apache License, Version 2.0 found in
# the LICENSE.txt file in the root directory of this source tree.

"""Module for the Qobj structure."""

<<<<<<< HEAD
from .qobj import Qobj, QASMQobj, PulseQobj
from .models import (QobjConfig, QobjExperiment, QobjInstruction, QobjHeader,
                     QobjExperimentConfig, QobjExperimentHeader,
                     QobjConditional, QobjPulseLibrary, QobjMeasurementOption,
                     QASMQobjConfig, QASMQobjExperiment, QASMQobjInstruction, QASMQobjHeader,
                     QASMQobjExperimentHeader, QASMQobjExperimentConfig,
                     PulseQobjConfig, PulseQobjExperiment, PulseQobjInstruction,
                     PulseQobjHeader, PulseQobjExperimentHeader, PulseQobjExperimentConfig)
from .exceptions import QobjValidationError

from ._validation import validate_qobj_against_schema

from .qobj import Qobj
from .models import QobjConfig
=======
from qiskit.qobj.models.base import (QobjInstruction, QobjExperimentHeader, QobjExperimentConfig,
                                     QobjExperiment, QobjConfig, QobjHeader)

from qiskit.qobj.models.pulse import (PulseQobjInstruction, PulseQobjExperimentConfig,
                                      PulseQobjExperiment, PulseQobjConfig,
                                      QobjMeasurementOption, QobjPulseLibrary)

from qiskit.qobj.models.qasm import (QasmQobjInstruction, QasmQobjExperimentConfig,
                                     QasmQobjExperiment, QasmQobjConfig,
                                     QobjConditional)

from ._validation import validate_qobj_against_schema

from .exceptions import QobjValidationError

from .qobj import Qobj, QasmQobj, PulseQobj
>>>>>>> d032ec38
<|MERGE_RESOLUTION|>--- conflicted
+++ resolved
@@ -7,22 +7,6 @@
 
 """Module for the Qobj structure."""
 
-<<<<<<< HEAD
-from .qobj import Qobj, QASMQobj, PulseQobj
-from .models import (QobjConfig, QobjExperiment, QobjInstruction, QobjHeader,
-                     QobjExperimentConfig, QobjExperimentHeader,
-                     QobjConditional, QobjPulseLibrary, QobjMeasurementOption,
-                     QASMQobjConfig, QASMQobjExperiment, QASMQobjInstruction, QASMQobjHeader,
-                     QASMQobjExperimentHeader, QASMQobjExperimentConfig,
-                     PulseQobjConfig, PulseQobjExperiment, PulseQobjInstruction,
-                     PulseQobjHeader, PulseQobjExperimentHeader, PulseQobjExperimentConfig)
-from .exceptions import QobjValidationError
-
-from ._validation import validate_qobj_against_schema
-
-from .qobj import Qobj
-from .models import QobjConfig
-=======
 from qiskit.qobj.models.base import (QobjInstruction, QobjExperimentHeader, QobjExperimentConfig,
                                      QobjExperiment, QobjConfig, QobjHeader)
 
@@ -38,5 +22,4 @@
 
 from .exceptions import QobjValidationError
 
-from .qobj import Qobj, QasmQobj, PulseQobj
->>>>>>> d032ec38
+from .qobj import Qobj, QasmQobj, PulseQobj