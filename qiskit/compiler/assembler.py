# -*- coding: utf-8 -*-

# Copyright 2019, IBM.
#
# This source code is licensed under the Apache License, Version 2.0 found in
# the LICENSE.txt file in the root directory of this source tree.

"""Assemble function for converting a list of circuits into a qobj"""
import uuid

import numpy
import sympy

from qiskit.circuit.quantumcircuit import QuantumCircuit
<<<<<<< HEAD
from qiskit.pulse.schedule import PulseSchedule
from qiskit.pulse.commands import SamplePulse, FrameChange, PersistentValue, Acquire, Snapshot
from qiskit.compiler.run_config import RunConfig
from qiskit.qobj import QASMQobj, PulseQobj
from qiskit.qobj import QASMQobjConfig, QASMQobjExperiment, QASMQobjInstruction, QASMQobjHeader
from qiskit.qobj import QASMQobjExperimentConfig, QASMQobjExperimentHeader
from qiskit.qobj import PulseQobjConfig, PulseQobjExperiment, PulseQobjInstruction, PulseQobjHeader
from qiskit.qobj import PulseQobjExperimentHeader, PulseQobjExperimentConfig
from qiskit.qobj import QobjConditional, QobjPulseLibrary, QobjMeasurementOption

from qiskit.exceptions import QiskitError
=======
from qiskit.compiler.run_config import RunConfig
from qiskit.qobj import QASMQobj
from qiskit.qobj import QASMQobjConfig, QASMQobjExperiment, QASMQobjInstruction, QASMQobjHeader
from qiskit.qobj import QASMQobjExperimentConfig, QASMQobjExperimentHeader
from qiskit.qobj import QobjConditional
>>>>>>> f4af8a1b


def assemble_circuits(circuits, run_config=None, qobj_header=None, qobj_id=None):
    """Assembles a list of circuits into a qobj which can be run on the backend.

    Args:
        circuits (list[QuantumCircuits] or QuantumCircuit): circuits to assemble
        run_config (RunConfig): RunConfig object
        qobj_header (QASMQobjHeader): header to pass to the results
        qobj_id (int): identifier for the generated qobj

    Returns:
        QASMQobj: the Qobj to be run on the backends
    """
    qobj_header = qobj_header or QASMQobjHeader()
    run_config = run_config or RunConfig()
    if isinstance(circuits, QuantumCircuit):
        circuits = [circuits]

    userconfig = QASMQobjConfig(**run_config.to_dict())
    experiments = []
    max_n_qubits = 0
    max_memory_slots = 0
    for circuit in circuits:
        # header stuff
        n_qubits = 0
        memory_slots = 0
        qubit_labels = []
        clbit_labels = []

        qreg_sizes = []
        creg_sizes = []
        for qreg in circuit.qregs:
            qreg_sizes.append([qreg.name, qreg.size])
            for j in range(qreg.size):
                qubit_labels.append([qreg.name, j])
            n_qubits += qreg.size
        for creg in circuit.cregs:
            creg_sizes.append([creg.name, creg.size])
            for j in range(creg.size):
                clbit_labels.append([creg.name, j])
            memory_slots += creg.size

        # TODO: why do we need creq_sizes and qreg_sizes in header
        # TODO: we need to rethink memory_slots as they are tied to classical bit
        experimentheader = QASMQobjExperimentHeader(qubit_labels=qubit_labels,
                                                    n_qubits=n_qubits,
                                                    qreg_sizes=qreg_sizes,
                                                    clbit_labels=clbit_labels,
                                                    memory_slots=memory_slots,
                                                    creg_sizes=creg_sizes,
                                                    name=circuit.name)
        # TODO: why do we need n_qubits and memory_slots in both the header and the config
        experimentconfig = QASMQobjExperimentConfig(n_qubits=n_qubits, memory_slots=memory_slots)

        instructions = []
        for opt in circuit.data:
            current_instruction = QASMQobjInstruction(name=opt.name)
            if opt.qargs:
                qubit_indices = [qubit_labels.index([qubit[0].name, qubit[1]])
                                 for qubit in opt.qargs]
                current_instruction.qubits = qubit_indices
            if opt.cargs:
                clbit_indices = [clbit_labels.index([clbit[0].name, clbit[1]])
                                 for clbit in opt.cargs]
                current_instruction.memory = clbit_indices

            if opt.params:
                params = list(map(lambda x: x.evalf(), opt.params))
                params = [sympy.matrix2numpy(x, dtype=complex)
                          if isinstance(x, sympy.Matrix) else x for x in params]
                if len(params) == 1 and isinstance(params[0], numpy.ndarray):
                    # TODO: Aer expects list of rows for unitary instruction params;
                    # change to matrix in Aer.
                    params = params[0]
                current_instruction.params = params
            # TODO (jay): I really dont like this for snapshot. I also think we should change
            # type to snap_type
            if opt.name == "snapshot":
                current_instruction.label = str(opt.params[0])
                current_instruction.type = str(opt.params[1])
            if opt.control:
                mask = 0
                for clbit in clbit_labels:
                    if clbit[0] == opt.control[0].name:
                        mask |= (1 << clbit_labels.index(clbit))

                current_instruction.conditional = QobjConditional(mask="0x%X" % mask,
                                                                  type='equals',
                                                                  val="0x%X" % opt.control[1])

            instructions.append(current_instruction)
        experiments.append(QASMQobjExperiment(instructions=instructions, header=experimentheader,
                                              config=experimentconfig))
        if n_qubits > max_n_qubits:
            max_n_qubits = n_qubits
        if memory_slots > max_memory_slots:
            max_memory_slots = memory_slots

    userconfig.memory_slots = max_memory_slots
    userconfig.n_qubits = max_n_qubits

    return QASMQobj(qobj_id=qobj_id or str(uuid.uuid4()), config=userconfig,
<<<<<<< HEAD
                    experiments=experiments, header=qobj_header)


def assemble_schedules(schedules, dict_config, dict_header):
    """Assembles a list of circuits into a qobj which can be run on the backend.

    Args:
        schedules (list[PulseSchedule] or PulseSchedule): schedules to assemble
        dict_config (dict): configuration of experiments
        dict_header (dict): header to pass to the results

    Returns:
        PulseQobj: the Qobj to be run on the backends

    Raises:
        QiskitError: when invalid command is provided
    """
    if isinstance(schedules, PulseSchedule):
        schedules = [schedules]

    experiments = []

    for schedule in schedules:

        # add new pulses in the schedule
        cmds = schedule.get_sample_pulses()
        for cmd in cmds:
            if cmd.name not in [libcmd['name'] for libcmd in dict_config['pulse_library']]:
                dict_config['pulse_library'].append({'name': cmd.name, 'samples': cmd.samples})

        lo_freqs = {
            'qubit_lo_freq': schedule.channels.drive.lo_frequencies(),
            'meas_lo_freq': schedule.channels.measure.lo_frequencies()
        }

        # generate experimental configuration
        experimentconfig = PulseQobjExperimentConfig(**lo_freqs)

        # generate experimental header
        experimentheader = PulseQobjExperimentHeader(name=schedule.name)

        # TODO: support conditional gate
        commands = []
        for pulse in schedule.flat_pulse_sequence():
            current_command = PulseQobjInstruction(name=pulse.command.name,
                                                   t0=pulse.start_time())
            if isinstance(pulse.command, SamplePulse):
                current_command.ch = pulse.channel.name
            elif isinstance(pulse.command, FrameChange):
                current_command.ch = pulse.channel.name
                current_command.phase = pulse.command.phase
            elif isinstance(pulse.command, PersistentValue):
                current_command.ch = pulse.channel.name
                current_command.val = pulse.command.value
            elif isinstance(pulse.command, Acquire):
                # TODO: now all qubit are measured at once regardless of channel definition
                n_qubit = dict_config['memory_slots']

                current_command.duration = pulse.command.duration
                current_command.qubits = list(range(n_qubit))
                current_command.memory_slot = list(range(n_qubit))
                if dict_config['meas_level'] == 2:
                    current_command.register_slot = list(range(n_qubit))
                    _discriminator = pulse.command.discriminator
                    if _discriminator:
                        qobj_discriminator = QobjMeasurementOption(name=_discriminator.name,
                                                                   params=_discriminator.params)
                        current_command.discriminators = [qobj_discriminator]
                    else:
                        current_command.discriminators = []
                    current_command.discriminators = pulse.command.discriminator.to_dict()
                if dict_config['meas_level'] >= 1:
                    _kernel = pulse.command.kernel
                    if _kernel:
                        qobj_kernel = QobjMeasurementOption(name=_kernel.name,
                                                            params=_kernel.params)
                        current_command.kernels = [qobj_kernel]
                    else:
                        current_command.kernels = []
            elif isinstance(pulse.command, Snapshot):
                current_command.label = pulse.command.label
                current_command.type = pulse.command.type
            else:
                raise QiskitError('Invalid command is given, %s' % pulse.command.name)

            commands.append(current_command)

        experiments.append(PulseQobjExperiment(instructions=commands,
                                               header=experimentheader,
                                               config=experimentconfig))

    # generate qobj pulse library
    qobj_pulselib = []
    for pulse in dict_config['pulse_library']:
        qobj_pulselib.append(QobjPulseLibrary(name=pulse['name'],
                                              samples=pulse['samples']))
    dict_config['pulse_library'] = qobj_pulselib

    qobj_config = PulseQobjConfig(**dict_config)
    qobj_header = PulseQobjHeader(**dict_header)

    return PulseQobj(qobj_id=str(uuid.uuid4()), config=qobj_config,
                     experiments=experiments, header=qobj_header)
=======
                    experiments=experiments, header=qobj_header)
>>>>>>> f4af8a1b
<|MERGE_RESOLUTION|>--- conflicted
+++ resolved
@@ -12,8 +12,7 @@
 import sympy
 
 from qiskit.circuit.quantumcircuit import QuantumCircuit
-<<<<<<< HEAD
-from qiskit.pulse.schedule import PulseSchedule
+from qiskit.pulse.schedule import Schedule
 from qiskit.pulse.commands import SamplePulse, FrameChange, PersistentValue, Acquire, Snapshot
 from qiskit.compiler.run_config import RunConfig
 from qiskit.qobj import QASMQobj, PulseQobj
@@ -24,13 +23,6 @@
 from qiskit.qobj import QobjConditional, QobjPulseLibrary, QobjMeasurementOption
 
 from qiskit.exceptions import QiskitError
-=======
-from qiskit.compiler.run_config import RunConfig
-from qiskit.qobj import QASMQobj
-from qiskit.qobj import QASMQobjConfig, QASMQobjExperiment, QASMQobjInstruction, QASMQobjHeader
-from qiskit.qobj import QASMQobjExperimentConfig, QASMQobjExperimentHeader
-from qiskit.qobj import QobjConditional
->>>>>>> f4af8a1b
 
 
 def assemble_circuits(circuits, run_config=None, qobj_header=None, qobj_id=None):
@@ -134,7 +126,6 @@
     userconfig.n_qubits = max_n_qubits
 
     return QASMQobj(qobj_id=qobj_id or str(uuid.uuid4()), config=userconfig,
-<<<<<<< HEAD
                     experiments=experiments, header=qobj_header)
 
 
@@ -152,7 +143,7 @@
     Raises:
         QiskitError: when invalid command is provided
     """
-    if isinstance(schedules, PulseSchedule):
+    if isinstance(schedules, Schedule):
         schedules = [schedules]
 
     experiments = []
@@ -237,7 +228,4 @@
     qobj_header = PulseQobjHeader(**dict_header)
 
     return PulseQobj(qobj_id=str(uuid.uuid4()), config=qobj_config,
-                     experiments=experiments, header=qobj_header)
-=======
-                    experiments=experiments, header=qobj_header)
->>>>>>> f4af8a1b
+                     experiments=experiments, header=qobj_header)