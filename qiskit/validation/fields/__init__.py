--- conflicted
+++ resolved
@@ -33,11 +33,7 @@
 from qiskit.validation.fields.polymorphic import ByAttribute, ByType, TryFrom
 from qiskit.validation.fields.containers import Nested, List
 
-<<<<<<< HEAD
-from .custom import Complex, InstructionParameter
-=======
 from .custom import Complex, InstructionParameter, MeasurementParameter
->>>>>>> d032ec38
 
 
 class String(_fields.String, ModelTypeValidator):
@@ -98,9 +94,4 @@
 
 class Raw(_fields.Raw, ModelTypeValidator):
     # pylint: disable=missing-docstring
-    __doc__ = _fields.Boolean.__doc__
-
-
-class Dict(_fields.Dict, ModelTypeValidator):
-    # pylint: disable=missing-docstring
-    __doc__ = _fields.Dict.__doc__+    __doc__ = _fields.Boolean.__doc__